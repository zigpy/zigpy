import logging
import pathlib
import sqlite3

import pytest

import zigpy.appdb
import zigpy.types as t
from zigpy.zdo import types as zdo_t

from tests.async_mock import patch
from tests.test_appdb import auto_kill_aiosqlite, make_app  # noqa: F401


@pytest.fixture
def test_db(tmpdir):
    def inner(filename):
        databases = pathlib.Path(__file__).parent / "databases"
        db_path = pathlib.Path(tmpdir / filename)

        if filename.endswith(".db"):
            db_path.write_bytes((databases / filename).read_bytes())
            return str(db_path)

        conn = sqlite3.connect(str(db_path))

        sql = (databases / filename).read_text()
        conn.executescript(sql)

        conn.commit()
        conn.close()

        return str(db_path)

    return inner


@pytest.fixture
async def test_db_v4_downgraded_to_v3(test_db_v3, loop):
    """V4 database forcibly downgraded to v3."""

    app = await make_app(test_db_v3)
    await app.pre_shutdown()

    with sqlite3.connect(test_db_v3) as conn:
        # new neighbor
        conn.execute(
            """INSERT INTO neighbors VALUES(
                   'ec:1b:bd:ff:fe:54:4f:40',
                   '81:b1:12:dc:9f:bd:f4:b6',
                   '00:0d:6f:ff:fe:a6:11:7b',
                   48462,
                   37,2,15,132)
            """
        )
        conn.execute("PRAGMA user_version=3")
    conn.close()
    yield test_db_v3


@pytest.mark.parametrize("open_twice", [False, True])
async def test_migration_from_3_to_4(open_twice, test_db):
    test_db_v3 = test_db("simple_v3.sql")

    with sqlite3.connect(test_db_v3) as conn:
        cur = conn.cursor()

        neighbors_before = list(cur.execute("SELECT * FROM neighbors"))
        assert len(neighbors_before) == 2
        assert all([len(row) == 8 for row in neighbors_before])

        node_descs_before = list(cur.execute("SELECT * FROM node_descriptors"))
        assert len(node_descs_before) == 2
        assert all([len(row) == 2 for row in node_descs_before])

    # Ensure migration works on first run, and after shutdown
    if open_twice:
        app = await make_app(test_db_v3)
        await app.pre_shutdown()

    app = await make_app(test_db_v3)

    dev1 = app.get_device(nwk=0xBD4D)
    assert dev1.node_desc == zdo_t.NodeDescriptor(
        logical_type=zdo_t.LogicalType.Router,
        complex_descriptor_available=0,
        user_descriptor_available=0,
        reserved=0,
        aps_flags=0,
        frequency_band=zdo_t.NodeDescriptor.FrequencyBand.Freq2400MHz,
        mac_capability_flags=142,
        manufacturer_code=4476,
        maximum_buffer_size=82,
        maximum_incoming_transfer_size=82,
        server_mask=11264,
        maximum_outgoing_transfer_size=82,
        descriptor_capability_field=0,
    )
    assert len(dev1.neighbors) == 1
    assert dev1.neighbors[0].neighbor == zdo_t.Neighbor(
        extended_pan_id=t.ExtendedPanId.convert("81:b1:12:dc:9f:bd:f4:b6"),
        ieee=t.EUI64.convert("ec:1b:bd:ff:fe:54:4f:40"),
        nwk=0x6D1C,
        reserved1=0,
        device_type=zdo_t.Neighbor.DeviceType.Router,
        rx_on_when_idle=1,
        relationship=zdo_t.Neighbor.RelationShip.Sibling,
        reserved2=0,
        permit_joining=2,
        depth=15,
        lqi=130,
    )

    dev2 = app.get_device(nwk=0x6D1C)
    assert dev2.node_desc == dev1.node_desc.replace(manufacturer_code=4456)
    assert len(dev2.neighbors) == 1
    assert dev2.neighbors[0].neighbor == zdo_t.Neighbor(
        extended_pan_id=t.ExtendedPanId.convert("81:b1:12:dc:9f:bd:f4:b6"),
        ieee=t.EUI64.convert("00:0d:6f:ff:fe:a6:11:7a"),
        nwk=0xBD4D,
        reserved1=0,
        device_type=zdo_t.Neighbor.DeviceType.Router,
        rx_on_when_idle=1,
        relationship=zdo_t.Neighbor.RelationShip.Sibling,
        reserved2=0,
        permit_joining=2,
        depth=15,
        lqi=132,
    )

    await app.pre_shutdown()

    with sqlite3.connect(test_db_v3) as conn:
        cur = conn.cursor()

        # Old tables are untouched
        assert neighbors_before == list(cur.execute("SELECT * FROM neighbors"))
        assert node_descs_before == list(cur.execute("SELECT * FROM node_descriptors"))

        # New tables exist
        neighbors_after = list(cur.execute("SELECT * FROM neighbors_v4"))
        assert len(neighbors_after) == 2
        assert all([len(row) == 12 for row in neighbors_after])

        node_descs_after = list(cur.execute("SELECT * FROM node_descriptors_v4"))
        assert len(node_descs_after) == 2
        assert all([len(row) == 14 for row in node_descs_after])


async def test_migration_0_to_5(test_db):
    test_db_v0 = test_db("zigbee_20190417_v0.db")

    with sqlite3.connect(test_db_v0) as conn:
        cur = conn.cursor()
        cur.execute("SELECT count(*) FROM devices")
        (num_devices_before_migration,) = cur.fetchone()

    assert num_devices_before_migration == 27

    app1 = await make_app(test_db_v0)
    await app1.pre_shutdown()
    assert len(app1.devices) == 27

    app2 = await make_app(test_db_v0)
    await app2.pre_shutdown()

    # All 27 devices migrated
    assert len(app2.devices) == 27


async def test_migration_missing_neighbors_v3(test_db):
    test_db_v3 = test_db("simple_v3.sql")

    with sqlite3.connect(test_db_v3) as conn:
        cur = conn.cursor()
        cur.execute("DROP TABLE neighbors")

        # Ensure the table doesn't exist
        with pytest.raises(sqlite3.OperationalError):
            cur.execute("SELECT * FROM neighbors")

    # Migration won't fail even though the database version number is 3
    app = await make_app(test_db_v3)
    await app.pre_shutdown()

    # Version was upgraded
    with sqlite3.connect(test_db_v3) as conn:
        cur = conn.cursor()
        cur.execute("PRAGMA user_version")
<<<<<<< HEAD
        assert cur.fetchone() == (zigpy.appdb.DB_VERSION,)


@pytest.mark.parametrize("force_version", [None, 3, 4, 9999])
@pytest.mark.parametrize("corrupt_device", [False, True])
async def test_migration_bad_attributes(test_db, force_version, corrupt_device):
    test_db_bad_attrs = test_db("bad_attrs_v3.db")

    with sqlite3.connect(test_db_bad_attrs) as conn:
        cur = conn.cursor()
        cur.execute("SELECT count(*) FROM devices")
        (num_devices_before_migration,) = cur.fetchone()

        cur.execute("SELECT count(*) FROM endpoints")
        (num_ep_before_migration,) = cur.fetchone()

    if corrupt_device:
        with sqlite3.connect(test_db_bad_attrs) as conn:
            cur = conn.cursor()
            cur.execute("DELETE FROM endpoints WHERE ieee='60:a4:23:ff:fe:02:39:7b'")
            cur.execute("SELECT changes()")
            (deleted_eps,) = cur.fetchone()
    else:
        deleted_eps = 0

    # Migration will handle invalid attributes entries
    app = await make_app(test_db_bad_attrs)
    await app.pre_shutdown()

    assert len(app.devices) == num_devices_before_migration
    assert (
        sum(len(d.non_zdo_endpoints) for d in app.devices.values())
        == num_ep_before_migration - deleted_eps
    )

    # Version was upgraded (and then downgraded)
    with sqlite3.connect(test_db_bad_attrs) as conn:
        cur = conn.cursor()
        cur.execute("PRAGMA user_version")
        assert cur.fetchone() == (zigpy.appdb.DB_VERSION,)

        if force_version is not None:
            cur.execute(f"PRAGMA user_version={force_version}")

    app2 = await make_app(test_db_bad_attrs)
    await app2.pre_shutdown()

    # All devices still exist
    assert len(app2.devices) == num_devices_before_migration
    assert (
        sum(len(d.non_zdo_endpoints) for d in app2.devices.values())
        == num_ep_before_migration - deleted_eps
    )

    with sqlite3.connect(test_db_bad_attrs) as conn:
        cur = conn.cursor()
        cur.execute("PRAGMA user_version")

        # Ensure the final database schema version number does not decrease
        assert cur.fetchone()[0] == max(zigpy.appdb.DB_VERSION, force_version or 0)


async def test_migration_missing_node_descriptor(test_db, caplog):
    test_db_v3 = test_db("simple_v3.sql")
    ieee = "ec:1b:bd:ff:fe:54:4f:40"

    with sqlite3.connect(test_db_v3) as conn:
        cur = conn.cursor()
        cur.execute("DELETE FROM node_descriptors WHERE ieee=?", [ieee])

    with caplog.at_level(logging.WARNING):
        # The invalid device will still be loaded, for now
        app = await make_app(test_db_v3)

    assert "partially initialized" in caplog.text

    assert len(app.devices) == 2

    bad_dev = app.devices[t.EUI64.convert(ieee)]
    assert bad_dev.node_desc is None

    caplog.clear()

    # Saving the device should cause the node descriptor to not be saved
    await app._dblistener._save_device(bad_dev)
    await app.pre_shutdown()

    # The node descriptor is not in the database
    with sqlite3.connect(test_db_v3) as conn:
        cur = conn.cursor()
        cur.execute(
            f"SELECT * FROM node_descriptors{zigpy.appdb.DB_V} WHERE ieee=?", [ieee]
        )

        assert not cur.fetchall()


def dump_db(path):
    with sqlite3.connect(path) as conn:
        cur = conn.cursor()
        cur.execute("PRAGMA user_version")
        (user_version,) = cur.fetchone()

        sql = "\n".join(conn.iterdump())

    return user_version, sql


@pytest.mark.parametrize(
    "fail_on_sql,fail_on_count",
    [
        ("INSERT INTO node_descriptors_v4 VALUES (?,?,?,?,?,?,?,?,?,?,?,?,?,?)", 0),
        ("INSERT INTO neighbors_v4 VALUES (?,?,?,?,?,?,?,?,?,?,?,?)", 5),
        ("SELECT * FROM output_clusters", 0),
        ("INSERT INTO neighbors_v5 VALUES (?,?,?,?,?,?,?,?,?,?,?,?)", 5),
    ],
)
async def test_migration_failure(fail_on_sql, fail_on_count, test_db):
    test_db_bad_attrs = test_db("bad_attrs_v3.db")

    before = dump_db(test_db_bad_attrs)
    assert before[0] == 3

    count = 0
    sql_seen = False
    execute = zigpy.appdb.PersistingListener.execute

    def patched_execute(self, sql, *args, **kwargs):
        nonlocal count, sql_seen

        if sql == fail_on_sql:
            sql_seen = True

            if count == fail_on_count:
                raise sqlite3.ProgrammingError("Uh oh")

            count += 1

        return execute(self, sql, *args, **kwargs)

    with patch("zigpy.appdb.PersistingListener.execute", new=patched_execute):
        with pytest.raises(sqlite3.ProgrammingError):
            await make_app(test_db_bad_attrs)

    assert sql_seen

    after = dump_db(test_db_bad_attrs)
    assert before == after
=======
        assert cur.fetchone() == (4,)


async def test_remigrate_forcibly_downgraded_v4(test_db_v4_downgraded_to_v3):
    """Test V4 re-migration which was forcibly downgraded to v3."""

    with sqlite3.connect(test_db_v4_downgraded_to_v3) as conn:
        cur = conn.cursor()

        neighbors_v3 = list(cur.execute("SELECT * FROM neighbors"))
        assert len(neighbors_v3) == 3
        neighbors_v4 = list(cur.execute("SELECT * FROM neighbors_v4"))
        assert len(neighbors_v4) == 2

        (ver,) = cur.execute("PRAGMA user_version").fetchone()
        assert ver == 3

    app = await make_app(test_db_v4_downgraded_to_v3)
    await app.pre_shutdown()

    with sqlite3.connect(test_db_v4_downgraded_to_v3) as conn:
        cur = conn.cursor()

        neighbors_v4 = list(cur.execute("SELECT * FROM neighbors_v4"))
        assert len(neighbors_v4) == 3

        (ver,) = cur.execute("PRAGMA user_version").fetchone()
        assert ver == 4
>>>>>>> 3858b885
<|MERGE_RESOLUTION|>--- conflicted
+++ resolved
@@ -33,29 +33,6 @@
         return str(db_path)
 
     return inner
-
-
-@pytest.fixture
-async def test_db_v4_downgraded_to_v3(test_db_v3, loop):
-    """V4 database forcibly downgraded to v3."""
-
-    app = await make_app(test_db_v3)
-    await app.pre_shutdown()
-
-    with sqlite3.connect(test_db_v3) as conn:
-        # new neighbor
-        conn.execute(
-            """INSERT INTO neighbors VALUES(
-                   'ec:1b:bd:ff:fe:54:4f:40',
-                   '81:b1:12:dc:9f:bd:f4:b6',
-                   '00:0d:6f:ff:fe:a6:11:7b',
-                   48462,
-                   37,2,15,132)
-            """
-        )
-        conn.execute("PRAGMA user_version=3")
-    conn.close()
-    yield test_db_v3
 
 
 @pytest.mark.parametrize("open_twice", [False, True])
@@ -187,7 +164,6 @@
     with sqlite3.connect(test_db_v3) as conn:
         cur = conn.cursor()
         cur.execute("PRAGMA user_version")
-<<<<<<< HEAD
         assert cur.fetchone() == (zigpy.appdb.DB_VERSION,)
 
 
@@ -336,12 +312,30 @@
 
     after = dump_db(test_db_bad_attrs)
     assert before == after
-=======
-        assert cur.fetchone() == (4,)
-
-
-async def test_remigrate_forcibly_downgraded_v4(test_db_v4_downgraded_to_v3):
+
+
+async def test_remigrate_forcibly_downgraded_v4(test_db):
     """Test V4 re-migration which was forcibly downgraded to v3."""
+
+    test_db_v4_downgraded_to_v3 = test_db("simple_v3.sql")
+
+    # Migrate it to the latest version
+    app = await make_app(test_db_v4_downgraded_to_v3)
+    await app.pre_shutdown()
+
+    # Downgrade it back to v3
+    with sqlite3.connect(test_db_v4_downgraded_to_v3) as conn:
+        # new neighbor
+        conn.execute(
+            """INSERT INTO neighbors VALUES(
+                   'ec:1b:bd:ff:fe:54:4f:40',
+                   '81:b1:12:dc:9f:bd:f4:b6',
+                   '00:0d:6f:ff:fe:a6:11:7b',
+                   48462,
+                   37,2,15,132)
+            """
+        )
+        conn.execute("PRAGMA user_version=3")
 
     with sqlite3.connect(test_db_v4_downgraded_to_v3) as conn:
         cur = conn.cursor()
@@ -364,5 +358,4 @@
         assert len(neighbors_v4) == 3
 
         (ver,) = cur.execute("PRAGMA user_version").fetchone()
-        assert ver == 4
->>>>>>> 3858b885
+        assert ver == zigpy.appdb.DB_VERSION