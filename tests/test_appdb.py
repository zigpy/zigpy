import asyncio
import os
import sqlite3
import threading

import aiosqlite
import pytest

from zigpy import profiles
import zigpy.appdb
import zigpy.application
from zigpy.config import CONF_DATABASE, ZIGPY_SCHEMA
from zigpy.const import SIG_ENDPOINTS, SIG_MANUFACTURER, SIG_MODEL
from zigpy.device import Device, Status
import zigpy.endpoint
import zigpy.ota
from zigpy.quirks import CustomDevice
import zigpy.types as t
import zigpy.zcl
from zigpy.zcl.foundation import Status as ZCLStatus
from zigpy.zdo import types as zdo_t

from tests.async_mock import AsyncMock, MagicMock, patch


@pytest.fixture(autouse=True)
def auto_kill_aiosqlite():
    """aiosqlite's background thread does not let pytest exit when a failure occurs"""
    yield

    for thread in threading.enumerate():
        if not isinstance(thread, aiosqlite.core.Connection):
            continue

        try:
            conn = thread._conn
        except ValueError:
            pass
        else:
            try:
                conn.close()
            except sqlite3.ProgrammingError:
                pass

        thread._running = False


async def make_app(database_file):
    class App(zigpy.application.ControllerApplication):
        async def shutdown(self):
            pass

        async def startup(self, auto_form=False):
            pass

        async def request(
            self,
            device,
            profile,
            cluster,
            src_ep,
            dst_ep,
            sequence,
            data,
            expect_reply=True,
            use_ieee=False,
        ):
            pass

        async def permit_ncp(self, time_s=60):
            pass

        async def probe(self, config):
            return True

    p2 = patch("zigpy.topology.Topology.scan_loop", AsyncMock())
    with patch("zigpy.ota.OTA.initialize", AsyncMock()), p2:
        app = await App.new(ZIGPY_SCHEMA({CONF_DATABASE: database_file}))
    return app


def make_ieee(init=0):
    return t.EUI64(map(t.uint8_t, range(init, init + 8)))


class FakeCustomDevice(CustomDevice):
    replacement = {
        "endpoints": {1: {"input_clusters": [0, 1, 3, 0x0008], "output_clusters": [6]}}
    }


def mock_dev_init(initialize: bool):
    """Device schedule_initialize mock factory."""

    def _initialize(self):
        if initialize:
            self.node_desc = zdo_t.NodeDescriptor(0, 1, 2, 3, 4, 5, 6, 7, 8)

    return _initialize


def fake_get_device(device):
    if device.endpoints.get(1) is not None and device[1].profile_id == 65535:
        return FakeCustomDevice(device.application, device.ieee, device.nwk, device)
    return device


async def test_no_database(tmpdir):
    with patch("zigpy.appdb.PersistingListener.new", AsyncMock()) as db_mock:
        db_mock.return_value.load.side_effect = AsyncMock()
        await make_app(None)
    assert db_mock.return_value.load.call_count == 0

    db = os.path.join(str(tmpdir), "test.db")
    with patch("zigpy.appdb.PersistingListener.new", AsyncMock()) as db_mock:
        db_mock.return_value.load.side_effect = AsyncMock()
        await make_app(db)
    assert db_mock.return_value.load.call_count == 1


@patch("zigpy.device.Device.schedule_initialize", new=mock_dev_init(True))
async def test_database(tmpdir):
    db = os.path.join(str(tmpdir), "test.db")
    app = await make_app(db)
    ieee = make_ieee()
    relays_1 = [t.NWK(0x1234), t.NWK(0x2345)]
    relays_2 = [t.NWK(0x3456), t.NWK(0x4567)]
    app.handle_join(99, ieee, 0)
    app.handle_join(99, ieee, 0)

    dev = app.get_device(ieee)
    ep = dev.add_endpoint(1)
    ep.status = zigpy.endpoint.Status.ZDO_INIT
    ep.profile_id = 260
    ep.device_type = profiles.zha.DeviceType.PUMP
    ep = dev.add_endpoint(2)
    ep.status = zigpy.endpoint.Status.ZDO_INIT
    ep.profile_id = 260
    ep.device_type = 0xFFFD  # Invalid
    clus = ep.add_input_cluster(0)
    ep.add_output_cluster(1)
    ep = dev.add_endpoint(3)
    ep.status = zigpy.endpoint.Status.ZDO_INIT
    ep.profile_id = 49246
    ep.device_type = profiles.zll.DeviceType.COLOR_LIGHT
    app.device_initialized(dev)
    clus._update_attribute(0, 99)
    clus._update_attribute(4, bytes("Custom", "ascii"))
    clus._update_attribute(5, bytes("Model", "ascii"))
    clus.listener_event("cluster_command", 0)
    clus.listener_event("general_command")
    dev.relays = relays_1
    signature = dev.get_signature()
    assert ep.endpoint_id in signature[SIG_ENDPOINTS]
    assert SIG_MANUFACTURER not in signature
    assert SIG_MODEL not in signature
    dev.manufacturer = "Custom"
    dev.model = "Model"
    assert dev.get_signature()[SIG_MANUFACTURER] == "Custom"
    assert dev.get_signature()[SIG_MODEL] == "Model"

    # Test a CustomDevice
    custom_ieee = make_ieee(1)
    app.handle_join(199, custom_ieee, 0)
    dev = app.get_device(custom_ieee)
    app.device_initialized(dev)
    ep = dev.add_endpoint(1)
<<<<<<< HEAD
    ep.device_type = profiles.zll.DeviceType.COLOR_LIGHT
=======
    ep.status = zigpy.endpoint.Status.ZDO_INIT
>>>>>>> 78cefbca
    ep.profile_id = 65535
    with patch("zigpy.quirks.get_device", fake_get_device):
        app.device_initialized(dev)
    assert isinstance(app.get_device(custom_ieee), FakeCustomDevice)
    assert isinstance(app.get_device(custom_ieee), CustomDevice)
    dev = app.get_device(custom_ieee)
    app.device_initialized(dev)
    dev.relays = relays_2
    dev.endpoints[1].level._update_attribute(0x0011, 17)
    assert dev.endpoints[1].in_clusters[0x0008]._attr_cache[0x0011] == 17
    await app.pre_shutdown()

    # Everything should've been saved - check that it re-loads
    with patch("zigpy.quirks.get_device", fake_get_device):
        app2 = await make_app(db)
    dev = app2.get_device(ieee)
    assert dev.endpoints[1].device_type == profiles.zha.DeviceType.PUMP
    assert dev.endpoints[2].device_type == 0xFFFD
    assert dev.endpoints[2].in_clusters[0]._attr_cache[0] == 99
    assert dev.endpoints[2].in_clusters[0]._attr_cache[4] == bytes("Custom", "ascii")
    assert dev.endpoints[2].in_clusters[0]._attr_cache[5] == bytes("Model", "ascii")
    assert dev.endpoints[2].manufacturer == "Custom"
    assert dev.endpoints[2].model == "Model"
    assert dev.endpoints[2].out_clusters[1].cluster_id == 1
    assert dev.endpoints[3].device_type == profiles.zll.DeviceType.COLOR_LIGHT
    assert dev.relays == relays_1

    dev = app2.get_device(custom_ieee)
    # This virtual attribute is added by the quirk, there is no corresponding cluster
    # stored in the database
    assert dev.endpoints[1].in_clusters[0x0008]._attr_cache[0x0011] == 17
    assert dev.relays == relays_2
    dev.relays = None

    app.handle_leave(99, ieee)
    await app2.pre_shutdown()

    app3 = await make_app(db)
    assert ieee in app3.devices

    async def mockleave(*args, **kwargs):
        return [0]

    app3.devices[ieee].zdo.leave = mockleave
    await app3.remove(ieee)
    for i in range(1, 20):
        await asyncio.sleep(0)
    assert ieee not in app3.devices
    await app3.pre_shutdown()

    app4 = await make_app(db)
    assert ieee not in app4.devices
    dev = app4.get_device(custom_ieee)
    assert dev.relays is None
    await app4.pre_shutdown()

    os.unlink(db)


@patch("zigpy.device.Device.schedule_group_membership_scan", MagicMock())
async def _test_null_padded(tmpdir, test_manufacturer=None, test_model=None):
    db = os.path.join(str(tmpdir), "test.db")
    app = await make_app(db)
    ieee = make_ieee()
    with patch(
        "zigpy.device.Device.schedule_initialize",
        new=mock_dev_init(True),
    ):
        app.handle_join(99, ieee, 0)
        app.handle_join(99, ieee, 0)

    dev = app.get_device(ieee)
    ep = dev.add_endpoint(3)
    ep.status = zigpy.endpoint.Status.ZDO_INIT
    ep.profile_id = 260
    ep.device_type = profiles.zha.DeviceType.PUMP
    clus = ep.add_input_cluster(0)
    ep.add_output_cluster(1)
    app.device_initialized(dev)
    clus._update_attribute(4, test_manufacturer)
    clus._update_attribute(5, test_model)
    clus.listener_event("cluster_command", 0)
    clus.listener_event("zdo_command")
    await app.pre_shutdown()

    # Everything should've been saved - check that it re-loads
    app2 = await make_app(db)
    dev = app2.get_device(ieee)
    assert dev.endpoints[3].device_type == profiles.zha.DeviceType.PUMP
    assert dev.endpoints[3].in_clusters[0]._attr_cache[4] == test_manufacturer
    assert dev.endpoints[3].in_clusters[0]._attr_cache[5] == test_model
    await app2.pre_shutdown()

    os.unlink(db)

    return dev


async def test_appdb_load_null_padded_manuf(tmpdir):
    manufacturer = b"Mock Manufacturer\x00\x04\\\x00\\\x00\x00\x00\x00\x00\x07"
    model = b"Mock Model"
    dev = await _test_null_padded(tmpdir, manufacturer, model)

    assert dev.manufacturer == "Mock Manufacturer"
    assert dev.model == "Mock Model"
    assert dev.endpoints[3].manufacturer == "Mock Manufacturer"
    assert dev.endpoints[3].model == "Mock Model"


async def test_appdb_load_null_padded_model(tmpdir):
    manufacturer = b"Mock Manufacturer"
    model = b"Mock Model\x00\x00\x00\x00\x00\x00\x00\x00\x00\x00\x00\x00\x00"
    dev = await _test_null_padded(tmpdir, manufacturer, model)

    assert dev.manufacturer == "Mock Manufacturer"
    assert dev.model == "Mock Model"
    assert dev.endpoints[3].manufacturer == "Mock Manufacturer"
    assert dev.endpoints[3].model == "Mock Model"


async def test_appdb_load_null_padded_manuf_model(tmpdir):
    manufacturer = b"Mock Manufacturer\x00\x04\\\x00\\\x00\x00\x00\x00\x00\x07"
    model = b"Mock Model\x00\x00\x00\x00\x00\x00\x00\x00\x00\x00\x00\x00\x00"
    dev = await _test_null_padded(tmpdir, manufacturer, model)

    assert dev.manufacturer == "Mock Manufacturer"
    assert dev.model == "Mock Model"
    assert dev.endpoints[3].manufacturer == "Mock Manufacturer"
    assert dev.endpoints[3].model == "Mock Model"


async def test_appdb_str_model(tmpdir):
    manufacturer = "Mock Manufacturer"
    model = "Mock Model"
    dev = await _test_null_padded(tmpdir, manufacturer, model)

    assert dev.manufacturer == "Mock Manufacturer"
    assert dev.model == "Mock Model"
    assert dev.endpoints[3].manufacturer == "Mock Manufacturer"
    assert dev.endpoints[3].model == "Mock Model"


@patch.object(Device, "schedule_initialize", new=mock_dev_init(True))
@patch("zigpy.zcl.Cluster.request", new_callable=AsyncMock)
async def test_groups(mock_request, tmpdir):
    """Test group adding/removing."""

    group_id, group_name = 0x1221, "app db Test Group 0x1221"
    mock_request.return_value = [ZCLStatus.SUCCESS, group_id]

    db = os.path.join(str(tmpdir), "test.db")
    app = await make_app(db)
    ieee = make_ieee()
    app.handle_join(99, ieee, 0)

    dev = app.get_device(ieee)
    ep = dev.add_endpoint(1)
    ep.status = zigpy.endpoint.Status.ZDO_INIT
    ep.profile_id = 260
    ep.device_type = profiles.zha.DeviceType.PUMP
    ep.add_input_cluster(4)
    app.device_initialized(dev)

    ieee_b = make_ieee(2)
    app.handle_join(100, ieee_b, 0)
    dev_b = app.get_device(ieee_b)
    ep_b = dev_b.add_endpoint(2)
    ep_b.status = zigpy.endpoint.Status.ZDO_INIT
    ep_b.profile_id = 260
    ep_b.device_type = profiles.zha.DeviceType.PUMP
    ep_b.add_input_cluster(4)
    app.device_initialized(dev_b)

    await ep.add_to_group(group_id, group_name)
    await ep_b.add_to_group(group_id, group_name)
    assert group_id in app.groups
    group = app.groups[group_id]
    assert group.name == group_name
    assert (dev.ieee, ep.endpoint_id) in group
    assert (dev_b.ieee, ep_b.endpoint_id) in group
    assert group_id in ep.member_of
    assert group_id in ep_b.member_of
    await app.pre_shutdown()
    del app, dev, dev_b, ep, ep_b

    # Everything should've been saved - check that it re-loads
    app2 = await make_app(db)
    dev2 = app2.get_device(ieee)
    assert group_id in app2.groups
    group = app2.groups[group_id]
    assert group.name == group_name
    assert (dev2.ieee, 1) in group
    assert group_id in dev2.endpoints[1].member_of

    dev2_b = app2.get_device(ieee_b)
    assert (dev2_b.ieee, 2) in group
    assert group_id in dev2_b.endpoints[2].member_of

    # check member removal
    await dev2_b.remove_from_group(group_id)
    await app2.pre_shutdown()
    del app2, dev2, dev2_b

    app3 = await make_app(db)
    dev3 = app3.get_device(ieee)
    assert group_id in app3.groups
    group = app3.groups[group_id]
    assert group.name == group_name
    assert (dev3.ieee, 1) in group
    assert group_id in dev3.endpoints[1].member_of

    dev3_b = app3.get_device(ieee_b)
    assert (dev3_b.ieee, 2) not in group
    assert group_id not in dev3_b.endpoints[2].member_of

    # check group removal
    await dev3.remove_from_group(group_id)
    await app3.pre_shutdown()
    del app3, dev3, dev3_b

    app4 = await make_app(db)
    dev4 = app4.get_device(ieee)
    assert group_id in app4.groups
    assert not app4.groups[group_id]
    assert group_id not in dev4.endpoints[1].member_of
    app4.groups.pop(group_id)
    await app4.pre_shutdown()
    del app4, dev4

    app5 = await make_app(db)
    assert not app5.groups
    await app5.pre_shutdown()

    os.unlink(db)


@pytest.mark.parametrize("dev_init", (True, False))
async def test_attribute_update(tmpdir, dev_init):
    """Test attribute update for initialized and uninitialized devices."""

    db = os.path.join(str(tmpdir), "test.db")
    app = await make_app(db)
    ieee = make_ieee()
    with patch(
        "zigpy.device.Device.schedule_initialize",
        new=mock_dev_init(initialize=dev_init),
    ):
        app.handle_join(99, ieee, 0)

    test_manufacturer = "Test Manufacturer"
    test_model = "Test Model"

    dev = app.get_device(ieee)
    ep = dev.add_endpoint(3)
    ep.status = zigpy.endpoint.Status.ZDO_INIT
    ep.profile_id = 260
    ep.device_type = profiles.zha.DeviceType.PUMP
    clus = ep.add_input_cluster(0)
    ep.add_output_cluster(1)
    clus._update_attribute(4, test_manufacturer)
    clus._update_attribute(5, test_model)
    app.device_initialized(dev)
    await app.pre_shutdown()

    # Everything should've been saved - check that it re-loads
    app2 = await make_app(db)
    dev = app2.get_device(ieee)
    assert dev.is_initialized == dev_init
    assert dev.endpoints[3].device_type == profiles.zha.DeviceType.PUMP
    assert dev.endpoints[3].in_clusters[0]._attr_cache[4] == test_manufacturer
    assert dev.endpoints[3].in_clusters[0]._attr_cache[5] == test_model

    await app2.pre_shutdown()
    os.unlink(db)


@patch.object(Device, "schedule_initialize", new=mock_dev_init(True))
async def test_neighbors(tmpdir):
    """Test neighbor loading."""

    ext_pid = t.EUI64.convert("aa:bb:cc:dd:ee:ff:01:02")
    ieee_1 = make_ieee(1)
    nwk_1 = 0x1111
    nei_1 = zdo_t.Neighbor(ext_pid, ieee_1, nwk_1, 2, 1, 1, 0, 0, 0, 15, 250)

    ieee_2 = make_ieee(2)
    nwk_2 = 0x2222
    nei_2 = zdo_t.Neighbor(ext_pid, ieee_2, nwk_2, 1, 1, 2, 0, 0, 0, 15, 250)

    ieee_3 = make_ieee(3)
    nwk_3 = 0x3333
    nei_3 = zdo_t.Neighbor(ext_pid, ieee_3, nwk_3, 1, 1, 2, 0, 0, 0, 15, 250)

    db = os.path.join(str(tmpdir), "test.db")
    app = await make_app(db)
    app.handle_join(nwk_1, ieee_1, 0)

    dev_1 = app.get_device(ieee_1)
    dev_1.node_desc = zdo_t.NodeDescriptor(2, 64, 128, 4174, 82, 82, 0, 82, 0)
    ep1 = dev_1.add_endpoint(1)
<<<<<<< HEAD
    ep1.profile_id = 260
    ep1.device_type = 0x1234
=======
    ep1.status = zigpy.endpoint.Status.ZDO_INIT
>>>>>>> 78cefbca
    app.device_initialized(dev_1)

    # 2nd device
    app.handle_join(nwk_2, ieee_2, 0)
    dev_2 = app.get_device(ieee_2)
    dev_2.node_desc = zdo_t.NodeDescriptor(1, 64, 142, 4476, 82, 82, 0, 82, 0)
    ep2 = dev_2.add_endpoint(1)
<<<<<<< HEAD
    ep2.profile_id = 260
    ep2.device_type = 0x1234
=======
    ep2.status = zigpy.endpoint.Status.ZDO_INIT
>>>>>>> 78cefbca
    app.device_initialized(dev_2)

    neighbors = zdo_t.Neighbors(2, 0, [nei_2, nei_3])
    p1 = patch.object(
        dev_1.zdo,
        "request",
        new=AsyncMock(return_value=(zdo_t.Status.SUCCESS, neighbors)),
    )
    with p1:
        res = await dev_1.neighbors.scan()
        assert res

    neighbors = zdo_t.Neighbors(2, 0, [nei_1, nei_3])
    p1 = patch.object(
        dev_2.zdo,
        "request",
        new=AsyncMock(return_value=(zdo_t.Status.SUCCESS, neighbors)),
    )
    with p1:
        res = await dev_2.neighbors.scan()
        assert res

    await app.pre_shutdown()
    del dev_1, dev_2

    # Everything should've been saved - check that it re-loads
    app2 = await make_app(db)
    dev_1 = app2.get_device(ieee_1)
    dev_2 = app2.get_device(ieee_2)

    assert len(dev_1.neighbors) == 2
    assert dev_1.neighbors[0].device is dev_2
    assert dev_1.neighbors[1].device is None
    assert dev_1.neighbors[1].neighbor.ieee == ieee_3

    assert len(dev_2.neighbors.neighbors) == 2
    assert dev_2.neighbors[0].device is dev_1
    assert dev_2.neighbors[1].device is None
    assert dev_2.neighbors[1].neighbor.ieee == ieee_3
    await app2.pre_shutdown()
    os.unlink(db)


@patch("zigpy.device.Device.schedule_initialize", new=mock_dev_init(True))
async def test_device_rejoin(tmpdir):
    db = os.path.join(str(tmpdir), "test.db")
    app = await make_app(db)
    ieee = make_ieee()
    nwk = 199
    app.handle_join(nwk, ieee, 0)

    dev = app.get_device(ieee)
    ep = dev.add_endpoint(1)
    ep.status = zigpy.endpoint.Status.ZDO_INIT
    ep.profile_id = 65535
    ep.device_type = profiles.zha.DeviceType.PUMP
    clus = ep.add_input_cluster(0)
    ep.add_output_cluster(1)
    app.device_initialized(dev)
    clus._update_attribute(4, "Custom")
    clus._update_attribute(5, "Model")
    await app.pre_shutdown()

    # Everything should've been saved - check that it re-loads
    with patch("zigpy.quirks.get_device", fake_get_device):
        app2 = await make_app(db)
    dev = app2.get_device(ieee)
    assert dev.nwk == nwk
    assert dev.endpoints[1].device_type == profiles.zha.DeviceType.PUMP
    assert dev.endpoints[1].in_clusters[0]._attr_cache[4] == "Custom"
    assert dev.endpoints[1].in_clusters[0]._attr_cache[5] == "Model"
    assert dev.endpoints[1].manufacturer == "Custom"
    assert dev.endpoints[1].model == "Model"

    # device rejoins
    dev.nwk = nwk + 1
    with patch("zigpy.quirks.get_device", fake_get_device):
        app2.device_initialized(dev)
    await app2.pre_shutdown()

    app3 = await make_app(db)
    dev = app3.get_device(ieee)
    assert dev.nwk == nwk + 1
    assert dev.endpoints[1].device_type == profiles.zha.DeviceType.PUMP
    assert 0 in dev.endpoints[1].in_clusters
    assert dev.endpoints[1].manufacturer == "Custom"
    assert dev.endpoints[1].model == "Model"
    await app3.pre_shutdown()

    os.unlink(db)


@patch("zigpy.device.Device.schedule_initialize", new=mock_dev_init(True))
async def test_stopped_appdb_listener(tmpdir):
    db = os.path.join(str(tmpdir), "test.db")
    app = await make_app(db)
    ieee = make_ieee()
    app.handle_join(99, ieee, 0)

    dev = app.get_device(ieee)
    ep = dev.add_endpoint(1)
    ep.status = zigpy.endpoint.Status.ZDO_INIT
    ep.profile_id = 260
    ep.device_type = profiles.zha.DeviceType.PUMP
    clus = ep.add_input_cluster(0)
    ep.add_output_cluster(1)
    app.device_initialized(dev)

    with patch("zigpy.appdb.PersistingListener._save_attribute") as mock_attr_save:
        clus._update_attribute(0, 99)
        clus._update_attribute(4, bytes("Custom", "ascii"))
        clus._update_attribute(5, bytes("Model", "ascii"))
        await app.pre_shutdown()
        assert mock_attr_save.call_count == 3

        clus._update_attribute(0, 100)
        for i in range(100):
            await asyncio.sleep(0)
        assert mock_attr_save.call_count == 3


@patch.object(Device, "schedule_initialize", new=mock_dev_init(True))
async def test_invalid_node_desc(tmpdir):
    """devices without a valid node descriptor should not save the node descriptor."""

    ieee_1 = make_ieee(1)
    nwk_1 = 0x1111

    db = os.path.join(str(tmpdir), "test.db")
    app = await make_app(db)
    app.handle_join(nwk_1, ieee_1, 0)

    dev_1 = app.get_device(ieee_1)
    dev_1.node_desc = zdo_t.NodeDescriptor()
    ep = dev_1.add_endpoint(1)
    ep.status = zigpy.endpoint.Status.ZDO_INIT
    app.device_initialized(dev_1)

    await app.pre_shutdown()

    # Everything should've been saved - check that it re-loads
    app2 = await make_app(db)
    dev_2 = app2.get_device(ieee=ieee_1)
    assert dev_2.node_desc == dev_1.node_desc
    assert dev_2.nwk == dev_1.nwk
    assert dev_2.ieee == dev_1.ieee
    assert dev_2.status == dev_1.status

    await app2.pre_shutdown()
    os.unlink(db)


@patch(
    "zigpy.appdb.PersistingListener._save_device",
    wraps=zigpy.appdb.PersistingListener._save_device,
)
async def test_appdb_worker_exception(save_mock, tmpdir):
    """Exceptions should not kill the appdb worker."""

    app_mock = MagicMock(name="ControllerApplication")

    db = os.path.join(str(tmpdir), "test.db")

    ieee_1 = make_ieee(1)
    dev_1 = zigpy.device.Device(app_mock, ieee_1, 0x1111)
    dev_1.status = Status.ENDPOINTS_INIT
    dev_1.node_desc = MagicMock()
    dev_1.node_desc.is_valid = True
    dev_1.node_desc.serialize.side_effect = AttributeError

    db_listener = await zigpy.appdb.PersistingListener.new(db, app_mock)

    for _ in range(3):
        db_listener.raw_device_initialized(dev_1)
    await db_listener.shutdown()
    assert save_mock.await_count == 3<|MERGE_RESOLUTION|>--- conflicted
+++ resolved
@@ -165,11 +165,8 @@
     dev = app.get_device(custom_ieee)
     app.device_initialized(dev)
     ep = dev.add_endpoint(1)
-<<<<<<< HEAD
+    ep.status = zigpy.endpoint.Status.ZDO_INIT
     ep.device_type = profiles.zll.DeviceType.COLOR_LIGHT
-=======
-    ep.status = zigpy.endpoint.Status.ZDO_INIT
->>>>>>> 78cefbca
     ep.profile_id = 65535
     with patch("zigpy.quirks.get_device", fake_get_device):
         app.device_initialized(dev)
@@ -470,12 +467,9 @@
     dev_1 = app.get_device(ieee_1)
     dev_1.node_desc = zdo_t.NodeDescriptor(2, 64, 128, 4174, 82, 82, 0, 82, 0)
     ep1 = dev_1.add_endpoint(1)
-<<<<<<< HEAD
+    ep1.status = zigpy.endpoint.Status.ZDO_INIT
     ep1.profile_id = 260
     ep1.device_type = 0x1234
-=======
-    ep1.status = zigpy.endpoint.Status.ZDO_INIT
->>>>>>> 78cefbca
     app.device_initialized(dev_1)
 
     # 2nd device
@@ -483,12 +477,9 @@
     dev_2 = app.get_device(ieee_2)
     dev_2.node_desc = zdo_t.NodeDescriptor(1, 64, 142, 4476, 82, 82, 0, 82, 0)
     ep2 = dev_2.add_endpoint(1)
-<<<<<<< HEAD
+    ep2.status = zigpy.endpoint.Status.ZDO_INIT
     ep2.profile_id = 260
     ep2.device_type = 0x1234
-=======
-    ep2.status = zigpy.endpoint.Status.ZDO_INIT
->>>>>>> 78cefbca
     app.device_initialized(dev_2)
 
     neighbors = zdo_t.Neighbors(2, 0, [nei_2, nei_3])
@@ -624,6 +615,8 @@
     dev_1 = app.get_device(ieee_1)
     dev_1.node_desc = zdo_t.NodeDescriptor()
     ep = dev_1.add_endpoint(1)
+    ep.profile_id = 260
+    ep.device_type = profiles.zha.DeviceType.PUMP
     ep.status = zigpy.endpoint.Status.ZDO_INIT
     app.device_initialized(dev_1)
 
