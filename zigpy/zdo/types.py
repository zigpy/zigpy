--- conflicted
+++ resolved
@@ -223,35 +223,28 @@
         return super().serialize()
 
 
-class Neighbor(t.Struct):
-    """Neighbor Descriptor"""
-
-    class DeviceType(t.enum2):
-        Coordinator = 0x0
-        Router = 0x1
-        EndDevice = 0x2
-        Unknown = 0x3
-
-    class RxOnWhenIdle(t.enum2):
-        Off = 0x0
-        On = 0x1
-        Unknown = 0x2
-
-    class RelationShip(t.enum3):
-        Parent = 0x0
-        Child = 0x1
-        Sibling = 0x2
-        NoneOfTheAbove = 0x3
-        PreviousChild = 0x4
-
-<<<<<<< HEAD
-    class PermitJoins(t.enum2):
-        NotAccepting = 0x0
-        Accepting = 0x1
-        Unknown = 0x2
-=======
-
-class PermitJoins(t.enum8):
+class DeviceType(t.enum2):
+    Coordinator = 0x0
+    Router = 0x1
+    EndDevice = 0x2
+    Unknown = 0x3
+
+
+class RxOnWhenIdle(t.enum2):
+    Off = 0x0
+    On = 0x1
+    Unknown = 0x2
+
+
+class RelationShip(t.enum3):
+    Parent = 0x0
+    Child = 0x1
+    Sibling = 0x2
+    NoneOfTheAbove = 0x3
+    PreviousChild = 0x4
+
+
+class PermitJoins(t.enum2):
     NotAccepting = 0x0
     Accepting = 0x1
     Unknown = 0x2
@@ -261,10 +254,9 @@
     """Neighbor Descriptor"""
 
     PermitJoins = PermitJoins
-    DeviceType = _NeighborEnums.DeviceType
-    RxOnWhenIdle = _NeighborEnums.RxOnWhenIdle
-    RelationShip = _NeighborEnums.Relationship
->>>>>>> 4668c8d1
+    DeviceType = DeviceType
+    RxOnWhenIdle = RxOnWhenIdle
+    RelationShip = RelationShip
 
     extended_pan_id: t.ExtendedPanId
     ieee: t.EUI64
@@ -307,7 +299,10 @@
         }
 
 
-# It's exposed only as `Neighbor.PermitJoins`
+# XXX: These objects are exposed as Neighbor.DeviceType, ...
+del DeviceType
+del RxOnWhenIdle
+del RelationShip
 del PermitJoins
 
 
