--- conflicted
+++ resolved
@@ -136,8 +136,5 @@
 from . import xiaomi  # noqa: F401, F402
 from . import smartthings  # noqa: F401, F402
 from . import kof  # noqa: F401, F402
-<<<<<<< HEAD
-from . import ikea  # noqa: F401, F402
-=======
 from . import keen  # noqa: F401, F402
->>>>>>> a78d2ee3
+from . import ikea  # noqa: F401, F402