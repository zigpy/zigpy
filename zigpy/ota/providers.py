--- conflicted
+++ resolved
@@ -19,13 +19,13 @@
 import aiohttp
 import attrs
 import jsonschema
-
+import voluptuous as vol
+
+import zigpy.config
+from zigpy.ota import json_schemas
 from zigpy.ota.image import BaseOTAImage, parse_ota_image
 import zigpy.types as t
-import voluptuous as vol
 import zigpy.util
-from zigpy.ota import json_schemas
-import zigpy.config
 
 LOGGER = logging.getLogger(__name__)
 
@@ -147,17 +147,16 @@
 class IkeaRemoteOtaImageMetadata(RemoteOtaImageMetadata):
     ssl_ctx = dataclasses.field(default_factory=lambda: Tradfri.SSL_CTX)
 
-
     async def _fetch(self) -> bytes:
         async with aiohttp.ClientSession(raise_for_status=True) as req:
             # Use IKEA's self-signed certificate
-            async with req.get(self.url, ssl=Trådfri.SSL_CTX) as rsp:
+            async with req.get(self.url, ssl=Tradfri.SSL_CTX) as rsp:
                 return await rsp.read()
 
 
 @attrs.define(frozen=True, kw_only=True)
 class SignedIkeaRemoteOtaImageMetadata(IkeaRemoteOtaImageMetadata):
-    ssl_ctx = dataclasses.field(default_factory=lambda: Trådfri.SSL_CTX)
+    ssl_ctx = dataclasses.field(default_factory=lambda: Tradfri.SSL_CTX)
 
     async def _validate(self, data: bytes) -> None:
         ota_offset = int.from_bytes(data[16:20], "little")
@@ -248,22 +247,15 @@
         if not isinstance(other, type(self)):
             return NotImplemented
 
-<<<<<<< HEAD
-        return (
-            self.url == other.url
-            and self.manufacturer_ids == other.manufacturer_ids
-        )
+        return self.url == other.url and self.manufacturer_ids == other.manufacturer_ids
 
     # We don't want the above `__eq__` to change object hashing semantics
     __hash__ = object.__hash__
 
 
 @register_provider
-class Trådfri(BaseOtaProvider):
+class Tradfri(BaseOtaProvider):
     NAME = "ikea"
-=======
-class Tradfri(BaseOtaProvider):
->>>>>>> 37f4ee65
     MANUFACTURER_IDS = [4476]
     DEFAULT_URL = "https://fw.ota.homesmart.ikea.com/DIRIGERA/version_info.json"
     VOL_SCHEMA = zigpy.config.SCHEMA_OTA_PROVIDER_URL
@@ -292,7 +284,7 @@
     async def _load_index(
         self, session: aiohttp.ClientSession
     ) -> typing.AsyncIterator[BaseOtaImageMetadata]:
-        async with session.get(self._url, ssl=self.SSL_CTX) as rsp:
+        async with session.get(self.url, ssl=self.SSL_CTX) as rsp:
             # IKEA does not always respond with an appropriate Content-Type but the
             # response is always JSON
             fw_lst = await rsp.json(content_type=None)
@@ -351,7 +343,7 @@
     async def _load_index(
         self, session: aiohttp.ClientSession
     ) -> typing.AsyncIterator[BaseOtaImageMetadata]:
-        async with session.get(self._url) as rsp:
+        async with session.get(self.url) as rsp:
             fw_lst = await rsp.json()
 
         jsonschema.validate(fw_lst, self.JSON_SCHEMA)
@@ -538,7 +530,9 @@
             }
 
             if "path" in fw and index_root is not None:
-                yield LocalOtaImageMetadata(**shared_kwargs, path=index_root / fw["path"])  # type: ignore[call-arg]
+                yield LocalOtaImageMetadata(
+                    **shared_kwargs, path=index_root / fw["path"]
+                )  # type: ignore[call-arg]
             else:
                 yield RemoteOtaImageMetadata(**shared_kwargs, url=fw["binary_url"])  # type: ignore[call-arg]
 
@@ -548,7 +542,9 @@
     NAME = "zigpy_local"
     VOL_SCHEMA = zigpy.config.SCHEMA_OTA_PROVIDER_JSON_INDEX
 
-    def __init__(self, index_file: pathlib.Path, manufacturer_ids: list[int] | None = None):
+    def __init__(
+        self, index_file: pathlib.Path, manufacturer_ids: list[int] | None = None
+    ):
         super().__init__(url=None, manufacturer_ids=manufacturer_ids)
         self.index_file = index_file
 
@@ -564,20 +560,8 @@
             yield img.replace(source=f"Local zigpy provider ({self.index_file})")
 
     def __eq__(self, other: object) -> bool:
-        return (
-            super() == other
-            and self.index_file == other.index_file
-        )
-
-
-<<<<<<< HEAD
-=======
-                try:
-                    image, _ = parse_ota_image(data)
-                except Exception as exc:  # noqa: BLE001
-                    LOGGER.debug("Failed to parse image %s: %r", path, exc)
-                    continue
->>>>>>> 37f4ee65
+        return super() == other and self.index_file == other.index_file
+
 
 @register_provider
 class RemoteZigpyProvider(BaseZigpyProvider):
@@ -587,42 +571,13 @@
     async def _load_index(
         self, session: aiohttp.ClientSession
     ) -> typing.AsyncIterator[BaseOtaImageMetadata]:
-        async with session.get(self._url) as rsp:
+        async with session.get(self.url) as rsp:
             fw_lst = await rsp.json(content_type=None)
 
         jsonschema.validate(fw_lst, self.JSON_SCHEMA)
 
-<<<<<<< HEAD
         for img in self._load_zigpy_index(fw_lst):
-            yield img.replace(source=f"Remote zigpy provider ({self._url})")
-=======
-def _load_z2m_index(
-    index: dict,
-    *,
-    index_root: pathlib.Path | None = None,
-    ssl_ctx: ssl.SSLContext | None = None,
-) -> typing.Iterator[LocalOtaImageMetadata | RemoteOtaImageMetadata]:
-    for obj in index:
-        shared_kwargs = {
-            "file_version": obj["fileVersion"],
-            "manufacturer_id": obj["manufacturerCode"],
-            "image_type": obj["imageType"],
-            "checksum": "sha512:" + obj["sha512"],
-            "file_size": obj["fileSize"],
-            "manufacturer_names": tuple(obj.get("manufacturerName", [])),
-            "model_names": tuple([obj["modelId"]] if "modelId" in obj else []),
-            "min_current_file_version": obj.get("minFileVersion"),
-            "max_current_file_version": obj.get("maxFileVersion"),
-            "source": "",  # Set in a subclass
-        }
-
-        if "path" in obj and index_root is not None:
-            yield LocalOtaImageMetadata(**shared_kwargs, path=index_root / obj["path"])  # type: ignore[call-arg]
-        else:
-            yield RemoteOtaImageMetadata(
-                **shared_kwargs, url=obj["url"], ssl_ctx=ssl_ctx
-            )  # type: ignore[call-arg]
->>>>>>> 37f4ee65
+            yield img.replace(source=f"Remote zigpy provider ({self.url})")
 
 
 class BaseZ2MProvider(BaseOtaProvider):
@@ -653,9 +608,13 @@
             }
 
             if "path" in fw and index_root is not None:
-                yield LocalOtaImageMetadata(**shared_kwargs, path=index_root / fw["path"])  # type: ignore[call-arg]
+                yield LocalOtaImageMetadata(
+                    **shared_kwargs, path=index_root / fw["path"]
+                )  # type: ignore[call-arg]
             else:
-                yield RemoteOtaImageMetadata(**shared_kwargs, url=fw["url"], ssl_ctx=ssl_ctx)  # type: ignore[call-arg]
+                yield RemoteOtaImageMetadata(
+                    **shared_kwargs, url=fw["url"], ssl_ctx=ssl_ctx
+                )  # type: ignore[call-arg]
 
 
 @register_provider
@@ -679,10 +638,8 @@
             yield img.replace(source=f"Local Z2M provider ({self.index_file})")
 
     def __eq__(self, other: object) -> bool:
-        return (
-            super() == other
-            and self.index_file == other.index_file
-        )
+        return super() == other and self.index_file == other.index_file
+
 
 @register_provider
 class RemoteZ2MProvider(BaseZ2MProvider):
@@ -721,7 +678,7 @@
             fw_lst = await rsp.json(content_type=None)
 
         for img in self._load_z2m_index(fw_lst):
-            yield img.replace(source=f"Remote Z2M provider ({self._url})")
+            yield img.replace(source=f"Remote Z2M provider ({self.url})")
 
 
 @register_provider
@@ -749,7 +706,7 @@
 
                 try:
                     image, _ = parse_ota_image(data)
-                except Exception as exc:
+                except Exception as exc:  # noqa: BLE001
                     LOGGER.debug("Failed to parse image %s: %r", path, exc)
                     continue
 
@@ -769,7 +726,4 @@
                 )
 
     def __eq__(self, other: object) -> bool:
-        return (
-            super() == other
-            and self.path == other.path
-        )+        return super() == other and self.path == other.path