--- conflicted
+++ resolved
@@ -99,10 +99,7 @@
 
     async def _initialize(self):
         if self.status == Status.NEW:
-<<<<<<< HEAD
-            if self._node_handle is None or self._node_handle.done():
-                self._node_handle = asyncio.ensure_future(self.get_node_descriptor())
-            await self._node_handle
+            await self.get_node_descriptor()
 
         if self.status != Status.ENDPOINTS_INIT:
             await self._initialize_from_interview()
@@ -111,9 +108,6 @@
         LOGGER.info("Init with full interview")
         if self.status == Status.NEW:
             await asyncio.ensure_future(self.get_node_descriptor())
-=======
-            await self.get_node_descriptor()
->>>>>>> c39e0e58
             self.info("Discovering endpoints")
             try:
                 status, _, endpoints = await self.zdo.Active_EP_req(
@@ -258,7 +252,6 @@
 
     def handle_message(self, profile, cluster, src_ep, dst_ep, message):
         self.last_seen = time.time()
-<<<<<<< HEAD
 
         if (
             self.status == Status.NEW
@@ -273,8 +266,6 @@
             cl = ep.add_input_cluster(0)
             cl.add_listener(InitBasicClusterListener(self))
 
-=======
->>>>>>> c39e0e58
         try:
             hdr, args = self.deserialize(src_ep, cluster, message)
         except ValueError as e:
