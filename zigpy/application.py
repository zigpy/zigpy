from __future__ import annotations

import abc
import asyncio
import collections
import contextlib
import errno
import logging
import os
import random
import sys
import time
import typing
from typing import Any, Coroutine, TypeVar
import warnings

if sys.version_info[:2] < (3, 11):
    from async_timeout import timeout as asyncio_timeout  # pragma: no cover
else:
    from asyncio import timeout as asyncio_timeout  # pragma: no cover

import zigpy.appdb
import zigpy.backups
import zigpy.config as conf
import zigpy.const as const
import zigpy.device
import zigpy.endpoint
import zigpy.exceptions
import zigpy.group
import zigpy.listeners
import zigpy.ota
import zigpy.profiles
import zigpy.quirks
import zigpy.state
import zigpy.topology
import zigpy.types as t
import zigpy.typing
import zigpy.util
import zigpy.zcl
import zigpy.zdo
import zigpy.zdo.types as zdo_types

DEFAULT_ENDPOINT_ID = 1
LOGGER = logging.getLogger(__name__)

TRANSIENT_CONNECTION_ERRORS = {
    errno.ENETUNREACH,
}

ENERGY_SCAN_WARN_THRESHOLD = 0.75 * 255
_R = TypeVar("_R")

CHANNEL_CHANGE_BROADCAST_DELAY_S = 1.0
CHANNEL_CHANGE_SETTINGS_RELOAD_DELAY_S = 1.0


class ControllerApplication(zigpy.util.ListenableMixin, abc.ABC):
    SCHEMA = conf.CONFIG_SCHEMA
    SCHEMA_DEVICE = conf.SCHEMA_DEVICE

    _watchdog_period: int = 30

    def __init__(self, config: dict) -> None:
        self.devices: dict[t.EUI64, zigpy.device.Device] = {}
        self.state: zigpy.state.State = zigpy.state.State()
        self._listeners = {}
        self._config = self.SCHEMA(config)
        self._dblistener = None
        self._groups = zigpy.group.Groups(self)
        self._listeners = {}
        self._ota = zigpy.ota.OTA(self)
        self._send_sequence = 0
        self._tasks: set[asyncio.Future[Any]] = set()

        self._watchdog_task: asyncio.Task | None = None

        self._concurrent_requests_semaphore = zigpy.util.DynamicBoundedSemaphore(
            self._config[conf.CONF_MAX_CONCURRENT_REQUESTS]
        )

        self.backups: zigpy.backups.BackupManager = zigpy.backups.BackupManager(self)
        self.topology: zigpy.topology.Topology = zigpy.topology.Topology(self)

        self._req_listeners: collections.defaultdict[
            zigpy.device.Device,
            collections.deque[zigpy.listeners.BaseRequestListener],
        ] = collections.defaultdict(lambda: collections.deque([]))

    def create_task(
        self, target: Coroutine[Any, Any, _R], name: str | None = None
    ) -> asyncio.Task[_R]:
        """Create a task and store a reference to it until the task completes.

        target: target to call.
        """
        task = asyncio.get_running_loop().create_task(target, name=name)
        self._tasks.add(task)
        task.add_done_callback(self._tasks.remove)
        return task

    async def _load_db(self) -> None:
        """Restore save state."""
        database_file = self.config[conf.CONF_DATABASE]
        if not database_file:
            return

        self._dblistener = await zigpy.appdb.PersistingListener.new(database_file, self)
        await self._dblistener.load()
        self._add_db_listeners()

    def _add_db_listeners(self):
        if self._dblistener is None:
            return

        self.add_listener(self._dblistener)
        self.groups.add_listener(self._dblistener)
        self.backups.add_listener(self._dblistener)
        self.topology.add_listener(self._dblistener)

    def _remove_db_listeners(self):
        if self._dblistener is None:
            return

        self.topology.remove_listener(self._dblistener)
        self.backups.remove_listener(self._dblistener)
        self.groups.remove_listener(self._dblistener)
        self.remove_listener(self._dblistener)

    async def initialize(self, *, auto_form: bool = False) -> None:
        """Starts the network on a connected radio, optionally forming one with random
        settings if necessary.
        """

        last_backup = self.backups.most_recent_backup()

        try:
            await self.load_network_info(load_devices=False)
        except zigpy.exceptions.NetworkNotFormed:
            LOGGER.info("Network is not formed")

            if not auto_form:
                raise

            if last_backup is None:
                # Form a new network if we have no backup
                await self.form_network()
            else:
                # Otherwise, restore the most recent backup
                LOGGER.info("Restoring the most recent network backup")
                await self.backups.restore_backup(last_backup)

        LOGGER.debug("Network info: %s", self.state.network_info)
        LOGGER.debug("Node info: %s", self.state.node_info)

        new_state = self.backups.from_network_state()

        if (
            self.config[conf.CONF_NWK_VALIDATE_SETTINGS]
            and last_backup is not None
            and not new_state.is_compatible_with(last_backup)
        ):
            raise zigpy.exceptions.NetworkSettingsInconsistent(
                f"Radio network settings are not compatible with most recent backup!\n"
                f"Current settings: {new_state!r}\n"
                f"Last backup: {last_backup!r}",
                old_state=last_backup,
                new_state=new_state,
            )

        await self.start_network()
        self._persist_coordinator_model_strings_in_db()

        # Some radios erroneously permit joins on startup
        try:
            await self.permit(0)
        except zigpy.exceptions.DeliveryError as e:
            if e.status != t.MACStatus.MAC_CHANNEL_ACCESS_FAILURE:
                raise

            # Some radios (like the Conbee) can fail to deliver the startup broadcast
            # due to interference
            LOGGER.warning("Failed to send startup broadcast: %s", e)
            LOGGER.warning(const.INTERFERENCE_MESSAGE)

        if self.config[conf.CONF_STARTUP_ENERGY_SCAN]:
            # Each scan period is 15.36ms. Scan for at least 200ms (2^4 + 1 periods) to
            # pick up WiFi beacon frames.
            results = await self.energy_scan(
                channels=t.Channels.ALL_CHANNELS, duration_exp=4, count=1
            )
            LOGGER.debug("Startup energy scan: %s", results)

            if results[self.state.network_info.channel] > ENERGY_SCAN_WARN_THRESHOLD:
                LOGGER.warning(
                    "Zigbee channel %s utilization is %0.2f%%!",
                    self.state.network_info.channel,
                    100 * results[self.state.network_info.channel] / 255,
                )
                LOGGER.warning(const.INTERFERENCE_MESSAGE)

        if self.config[conf.CONF_NWK_BACKUP_ENABLED]:
            self.backups.start_periodic_backups(
                # Config specifies the period in minutes, not seconds
                period=(60 * self.config[conf.CONF_NWK_BACKUP_PERIOD])
            )

        if self.config[conf.CONF_TOPO_SCAN_ENABLED]:
            # Config specifies the period in minutes, not seconds
            self.topology.start_periodic_scans(
                period=(60 * self.config[zigpy.config.CONF_TOPO_SCAN_PERIOD])
            )

<<<<<<< HEAD
        if self.config[conf.CONF_WATCHDOG_ENABLED]:
            self._watchdog_task = asyncio.create_task(self._watchdog_loop())
=======
        # Only initialize OTA after we've fully loaded
        await self.ota.initialize()
>>>>>>> 6e8e5460

    async def startup(self, *, auto_form: bool = False) -> None:
        """Starts a network, optionally forming one with random settings if necessary."""

        try:
            await self.connect()
            await self.initialize(auto_form=auto_form)
        except Exception as e:
            await self.shutdown(db=False)

            if isinstance(e, ConnectionError) or (
                isinstance(e, OSError) and e.errno in TRANSIENT_CONNECTION_ERRORS
            ):
                raise zigpy.exceptions.TransientConnectionError() from e

            raise

    @classmethod
    async def new(
        cls, config: dict, auto_form: bool = False, start_radio: bool = True
    ) -> ControllerApplication:
        """Create new instance of application controller."""
        app = cls(config)

        await app._load_db()

        if start_radio:
            await app.startup(auto_form=auto_form)

        return app

    async def energy_scan(
        self, channels: t.Channels, duration_exp: int, count: int
    ) -> dict[int, float]:
        """Runs an energy detection scan and returns the per-channel scan results."""
        try:
            rsp = await self._device.zdo.Mgmt_NWK_Update_req(
                zigpy.zdo.types.NwkUpdate(
                    ScanChannels=channels,
                    ScanDuration=duration_exp,
                    ScanCount=count,
                )
            )
        except (asyncio.TimeoutError, zigpy.exceptions.DeliveryError):
            LOGGER.warning("Coordinator does not support energy scanning")
            scanned_channels = channels
            energy_values = [0] * scanned_channels
        else:
            _, scanned_channels, _, _, energy_values = rsp

        return dict(zip(scanned_channels, energy_values))

    async def _move_network_to_channel(
        self, new_channel: int, new_nwk_update_id: int
    ) -> None:
        """Broadcasts the channel migration update request."""
        # Default implementation for radios that migrate via a loopback ZDO request
        await self._device.zdo.Mgmt_NWK_Update_req(
            zigpy.zdo.types.NwkUpdate(
                ScanChannels=zigpy.types.Channels.from_channel_list([new_channel]),
                ScanDuration=zigpy.zdo.types.NwkUpdate.CHANNEL_CHANGE_REQ,
                nwkUpdateId=new_nwk_update_id,
            )
        )

    async def move_network_to_channel(
        self, new_channel: int, *, num_broadcasts: int = 5
    ) -> None:
        """Moves the network to a new channel."""
        if self.state.network_info.channel == new_channel:
            return

        new_nwk_update_id = (self.state.network_info.nwk_update_id + 1) % 0xFF

        for attempt in range(num_broadcasts):
            LOGGER.info(
                "Broadcasting migration to channel %s (%s of %s)",
                new_channel,
                attempt + 1,
                num_broadcasts,
            )

            await zigpy.zdo.broadcast(
                app=self,
                command=zigpy.zdo.types.ZDOCmd.Mgmt_NWK_Update_req,
                grpid=None,
                radius=30,  # Explicitly set the maximum radius
                broadcast_address=zigpy.types.BroadcastAddress.ALL_DEVICES,
                NwkUpdate=zigpy.zdo.types.NwkUpdate(
                    ScanChannels=zigpy.types.Channels.from_channel_list([new_channel]),
                    ScanDuration=zigpy.zdo.types.NwkUpdate.CHANNEL_CHANGE_REQ,
                    nwkUpdateId=new_nwk_update_id,
                ),
            )

            await asyncio.sleep(CHANNEL_CHANGE_BROADCAST_DELAY_S)

        # Move the coordinator itself, if supported
        await self._move_network_to_channel(
            new_channel=new_channel, new_nwk_update_id=new_nwk_update_id
        )

        # Wait for settings to update
        while self.state.network_info.channel != new_channel:
            LOGGER.info("Waiting for channel change to take effect")
            await self.load_network_info(load_devices=False)
            await asyncio.sleep(CHANNEL_CHANGE_SETTINGS_RELOAD_DELAY_S)

        LOGGER.info("Successfully migrated to channel %d", new_channel)

    async def form_network(self, *, fast: bool = False) -> None:
        """Writes random network settings to the coordinator."""

        # First, make the settings consistent and randomly generate missing values
        channel = self.config[conf.CONF_NWK][conf.CONF_NWK_CHANNEL]
        channels = self.config[conf.CONF_NWK][conf.CONF_NWK_CHANNELS]
        pan_id = self.config[conf.CONF_NWK][conf.CONF_NWK_PAN_ID]
        extended_pan_id = self.config[conf.CONF_NWK][conf.CONF_NWK_EXTENDED_PAN_ID]
        network_key = self.config[conf.CONF_NWK][conf.CONF_NWK_KEY]
        tc_address = self.config[conf.CONF_NWK][conf.CONF_NWK_TC_ADDRESS]
        stack_specific = {}

        if fast:
            # Indicate to the radio library that the network is ephemeral
            stack_specific["form_quickly"] = True

        if pan_id is None:
            pan_id = random.SystemRandom().randint(0x0001, 0xFFFE + 1)

        if channel is None and fast:
            # Don't run an energy scan if this is an ephemeral network
            channel = next(iter(channels))
        elif channel is None and not fast:
            # We can't run an energy scan without a running network on most radios
            try:
                await self.start_network()
            except zigpy.exceptions.NetworkNotFormed:
                await self.form_network(fast=True)
                await self.start_network()

            channel_energy = await self.energy_scan(
                channels=t.Channels.ALL_CHANNELS, duration_exp=4, count=1
            )
            channel = zigpy.util.pick_optimal_channel(channel_energy, channels=channels)

        if extended_pan_id is None:
            # TODO: exclude `FF:FF:FF:FF:FF:FF:FF:FF` and possibly more reserved EPIDs
            extended_pan_id = t.ExtendedPanId(os.urandom(8))

        if network_key is None:
            network_key = t.KeyData(os.urandom(16))

        if tc_address is None:
            tc_address = t.EUI64.UNKNOWN

        network_info = zigpy.state.NetworkInfo(
            extended_pan_id=extended_pan_id,
            pan_id=pan_id,
            nwk_update_id=self.config[conf.CONF_NWK][conf.CONF_NWK_UPDATE_ID],
            nwk_manager_id=0x0000,
            channel=channel,
            channel_mask=t.Channels.from_channel_list([channel]),
            security_level=5,
            network_key=zigpy.state.Key(
                key=network_key,
                tx_counter=0,
                rx_counter=0,
                seq=self.config[conf.CONF_NWK][conf.CONF_NWK_KEY_SEQ],
            ),
            tc_link_key=zigpy.state.Key(
                key=self.config[conf.CONF_NWK][conf.CONF_NWK_TC_LINK_KEY],
                tx_counter=0,
                rx_counter=0,
                seq=0,
                partner_ieee=tc_address,
            ),
            children=[],
            key_table=[],
            nwk_addresses={},
            stack_specific=stack_specific,
        )

        node_info = zigpy.state.NodeInfo(
            nwk=0x0000,
            ieee=t.EUI64.UNKNOWN,  # Use the device IEEE address
            logical_type=zdo_types.LogicalType.Coordinator,
        )

        LOGGER.debug("Forming a new network")

        await self.backups.restore_backup(
            backup=zigpy.backups.NetworkBackup(
                network_info=network_info,
                node_info=node_info,
            ),
            counter_increment=0,
            allow_incomplete=True,
            create_new=(not fast),
        )

    async def shutdown(self, *, db: bool = True) -> None:
        """Shutdown controller."""
        if self._watchdog_task is not None:
            self._watchdog_task.cancel()

        self.backups.stop_periodic_backups()
        self.topology.stop_periodic_scans()

        try:
            await self.disconnect()
        except Exception:
            LOGGER.warning("Failed to disconnect from radio", exc_info=True)

        if db and self._dblistener:
            self._remove_db_listeners()

            try:
                await self._dblistener.shutdown()
            except Exception:
                LOGGER.warning("Failed to disconnect from database", exc_info=True)

    def add_device(self, ieee: t.EUI64, nwk: t.NWK) -> zigpy.device.Device:
        """Creates a zigpy `Device` object with the provided IEEE and NWK addresses."""

        assert isinstance(ieee, t.EUI64)
        # TODO: Shut down existing device

        dev = zigpy.device.Device(self, ieee, nwk)
        self.devices[ieee] = dev
        return dev

    def device_initialized(self, device: zigpy.device.Device) -> None:
        """Used by a device to signal that it is initialized"""
        LOGGER.debug("Device is initialized %s", device)

        self.listener_event("raw_device_initialized", device)
        device = zigpy.quirks.get_device(device)
        self.devices[device.ieee] = device
        if self._dblistener is not None:
            device.add_context_listener(self._dblistener)
        self.listener_event("device_initialized", device)

    async def remove(
        self, ieee: t.EUI64, remove_children: bool = True, rejoin: bool = False
    ) -> None:
        """Try to remove a device from the network.

        :param ieee: address of the device to be removed
        """
        assert isinstance(ieee, t.EUI64)
        dev = self.devices.get(ieee)
        if not dev:
            LOGGER.debug("Device not found for removal: %s", ieee)
            return

        dev.cancel_initialization()

        LOGGER.info("Removing device 0x%04x (%s)", dev.nwk, ieee)
        self.create_task(
            self._remove_device(dev, remove_children=remove_children, rejoin=rejoin),
            f"remove_device-nwk={dev.nwk!r}-ieee={ieee!r}",
        )
        if dev.node_desc is not None and dev.node_desc.is_end_device:
            parents = []

            for parent in self.devices.values():
                for zdo_neighbor in self.topology.neighbors[parent.ieee]:
                    try:
                        neighbor = self.get_device(ieee=zdo_neighbor.ieee)
                    except KeyError:
                        continue

                    if neighbor is dev:
                        parents.append(parent)

            for parent in parents:
                LOGGER.debug(
                    "Sending leave request for %s to %s parent", dev.ieee, parent.ieee
                )
                opts = parent.zdo.LeaveOptions.RemoveChildren
                if rejoin:
                    opts |= parent.zdo.LeaveOptions.Rejoin
                parent.zdo.create_catching_task(
                    parent.zdo.Mgmt_Leave_req(dev.ieee, opts)
                )

        self.listener_event("device_removed", dev)

    async def _remove_device(
        self,
        device: zigpy.device.Device,
        remove_children: bool = True,
        rejoin: bool = False,
    ) -> None:
        """Send a remove request then pop the device."""
        try:
            async with asyncio_timeout(
                30
                if device.node_desc is not None and device.node_desc.is_end_device
                else 7
            ):
                await device.zdo.leave(remove_children=remove_children, rejoin=rejoin)
        except (zigpy.exceptions.DeliveryError, asyncio.TimeoutError) as ex:
            LOGGER.debug("Sending 'zdo_leave_req' failed: %s", ex)

        self.devices.pop(device.ieee, None)

    def deserialize(
        self,
        sender: zigpy.device.Device,
        endpoint_id: t.uint8_t,
        cluster_id: t.uint16_t,
        data: bytes,
    ) -> tuple[Any, bytes]:
        return sender.deserialize(endpoint_id, cluster_id, data)

    def handle_join(
        self,
        nwk: t.NWK,
        ieee: t.EUI64,
        parent_nwk: t.NWK,
        *,
        handle_rejoin: bool = True,
    ) -> None:
        """Called when a device joins or announces itself on the network."""

        ieee = t.EUI64(ieee)

        try:
            dev = self.get_device(ieee=ieee)
        except KeyError:
            dev = self.add_device(ieee, nwk)
            LOGGER.info("New device 0x%04x (%s) joined the network", nwk, ieee)
            new_join = True
        else:
            if handle_rejoin:
                LOGGER.info("Device 0x%04x (%s) joined the network", nwk, ieee)

            new_join = False

        if dev.nwk != nwk:
            LOGGER.debug("Device %s changed id (0x%04x => 0x%04x)", ieee, dev.nwk, nwk)
            dev.nwk = nwk
            new_join = True

        # Not all stacks send a ZDO command when a device joins so the last_seen should
        # be updated
        dev.update_last_seen()

        if new_join:
            self.listener_event("device_joined", dev)
            dev.schedule_initialize()
        elif not dev.is_initialized:
            # Re-initialize partially-initialized devices but don't emit "device_joined"
            dev.schedule_initialize()
        elif handle_rejoin:
            # Rescan groups for devices that are not newly joining and initialized
            dev.schedule_group_membership_scan()

    def handle_leave(self, nwk: t.NWK, ieee: t.EUI64):
        """Called when a device has left the network."""
        LOGGER.info("Device 0x%04x (%s) left the network", nwk, ieee)

        try:
            dev = self.get_device(ieee=ieee)
        except KeyError:
            return
        else:
            self.listener_event("device_left", dev)

    def handle_relays(self, nwk: t.NWK, relays: list[t.NWK]) -> None:
        """Called when a list of relaying devices is received."""
        try:
            device = self.get_device(nwk=nwk)
        except KeyError:
            LOGGER.warning("Received relays from an unknown device: %s", nwk)
            self.create_task(
                self._discover_unknown_device(nwk),
                f"discover_unknown_device_from_relays-nwk={nwk!r}",
            )
        else:
            # `relays` is a property with a setter that emits an event
            device.relays = relays

    @classmethod
    async def probe(cls, device_config: dict[str, Any]) -> bool | dict[str, Any]:
        """Probes the device specified by `device_config` and returns valid device settings
        if the radio supports the device. If the device is not supported, `False` is
        returned.
        """

        config = cls.SCHEMA({conf.CONF_DEVICE: cls.SCHEMA_DEVICE(device_config)})
        app = cls(config)

        try:
            await app.connect()
        except Exception:
            LOGGER.debug("Failed to probe with config %s", device_config, exc_info=True)
            return False
        else:
            return device_config
        finally:
            await app.disconnect()

    @abc.abstractmethod
    async def connect(self):
        """Connect to the radio hardware and verify that it is compatible with the library.
        This method should be stateless if the connection attempt fails.
        """
        raise NotImplementedError()  # pragma: no cover

    async def _watchdog_feed(self) -> None:
        """
        Reset the firmware watchdog timer.
        """

    async def _watchdog_loop(self) -> None:
        """
        Watchdog loop to periodically test if the stack is still running.
        """

        LOGGER.debug("Starting watchdog loop")

        while True:
            await asyncio.sleep(self._watchdog_period)

            try:
                await self._watchdog_feed()
            except Exception as e:
                LOGGER.warning("Watchdog failure", exc_info=e)

                # Treat the watchdog failure as a disconnect
                self.connection_lost(e)

                break

        LOGGER.debug("Stopping watchdog loop")

    def connection_lost(self, exc: Exception) -> None:
        """Connection lost callback."""

        LOGGER.debug("Connection to the radio has been lost: %r", exc)
        self.listener_event("connection_lost", exc)

    @abc.abstractmethod
    async def disconnect(self):
        """Disconnects from the radio hardware and shuts down the network."""
        raise NotImplementedError()  # pragma: no cover

    @abc.abstractmethod
    async def start_network(self):
        """Starts a Zigbee network with settings currently stored in the radio hardware."""
        raise NotImplementedError()  # pragma: no cover

    @abc.abstractmethod
    async def force_remove(self, dev: zigpy.device.Device):
        """Instructs the radio to remove a device with a lower-level leave command. Not all
        radios implement this.
        """
        raise NotImplementedError()  # pragma: no cover

    @abc.abstractmethod
    async def add_endpoint(self, descriptor: zdo_types.SimpleDescriptor):
        """Registers a new endpoint on the controlled device. Not all radios will implement
        this.
        """
        raise NotImplementedError()  # pragma: no cover

    async def register_endpoints(self) -> None:
        """Registers all necessary endpoints.
        The exact order in which this method is called depends on the radio module.
        """

        await self.add_endpoint(
            zdo_types.SimpleDescriptor(
                endpoint=1,
                profile=zigpy.profiles.zha.PROFILE_ID,
                device_type=zigpy.profiles.zha.DeviceType.IAS_CONTROL,
                device_version=0b0000,
                input_clusters=[
                    zigpy.zcl.clusters.general.Basic.cluster_id,
                    zigpy.zcl.clusters.general.OnOff.cluster_id,
                    zigpy.zcl.clusters.general.Time.cluster_id,
                    zigpy.zcl.clusters.general.Ota.cluster_id,
                    zigpy.zcl.clusters.security.IasAce.cluster_id,
                ],
                output_clusters=[
                    zigpy.zcl.clusters.general.PowerConfiguration.cluster_id,
                    zigpy.zcl.clusters.general.PollControl.cluster_id,
                    zigpy.zcl.clusters.security.IasZone.cluster_id,
                    zigpy.zcl.clusters.security.IasWd.cluster_id,
                ],
            )
        )

        await self.add_endpoint(
            zdo_types.SimpleDescriptor(
                endpoint=2,
                profile=zigpy.profiles.zll.PROFILE_ID,
                device_type=zigpy.profiles.zll.DeviceType.CONTROLLER,
                device_version=0b0000,
                input_clusters=[zigpy.zcl.clusters.general.Basic.cluster_id],
                output_clusters=[],
            )
        )

        for endpoint in self.config[conf.CONF_ADDITIONAL_ENDPOINTS]:
            await self.add_endpoint(endpoint)

    @contextlib.asynccontextmanager
    async def _limit_concurrency(self):
        """Async context manager to limit global coordinator request concurrency."""

        start_time = time.monotonic()
        was_locked = self._concurrent_requests_semaphore.locked()

        if was_locked:
            LOGGER.debug(
                "Max concurrency (%s) reached, delaying request (%s enqueued)",
                self._concurrent_requests_semaphore.max_value,
                self._concurrent_requests_semaphore.num_waiting,
            )

        async with self._concurrent_requests_semaphore:
            if was_locked:
                LOGGER.debug(
                    "Previously delayed request is now running, delayed by %0.2fs",
                    time.monotonic() - start_time,
                )

            yield

    @abc.abstractmethod
    async def send_packet(self, packet: t.ZigbeePacket) -> None:
        """Send a Zigbee packet using the appropriate addressing mode and provided options."""

        raise NotImplementedError()  # pragma: no cover

    def build_source_route_to(self, dest: zigpy.device.Device) -> list[t.NWK] | None:
        """Compute a source route to the destination device."""

        if dest.relays is None:
            return None

        # TODO: utilize topology scanner information
        return dest.relays[::-1]

    async def request(
        self,
        device: zigpy.device.Device,
        profile: t.uint16_t,
        cluster: t.uint16_t,
        src_ep: t.uint8_t,
        dst_ep: t.uint8_t,
        sequence: t.uint8_t,
        data: bytes,
        *,
        expect_reply: bool = True,
        use_ieee: bool = False,
        extended_timeout: bool = False,
    ) -> tuple[zigpy.zcl.foundation.Status, str]:
        """Submit and send data out as an unicast transmission.
        :param device: destination device
        :param profile: Zigbee Profile ID to use for outgoing message
        :param cluster: cluster id where the message is being sent
        :param src_ep: source endpoint id
        :param dst_ep: destination endpoint id
        :param sequence: transaction sequence number of the message
        :param data: Zigbee message payload
        :param expect_reply: True if this is essentially a request
        :param use_ieee: use EUI64 for destination addressing
        :param extended_timeout: instruct the radio to use slower APS retries
        """

        if use_ieee:
            src = t.AddrModeAddress(
                addr_mode=t.AddrMode.IEEE, address=self.state.node_info.ieee
            )
            dst = t.AddrModeAddress(addr_mode=t.AddrMode.IEEE, address=device.ieee)
        else:
            src = t.AddrModeAddress(
                addr_mode=t.AddrMode.NWK, address=self.state.node_info.nwk
            )
            dst = t.AddrModeAddress(addr_mode=t.AddrMode.NWK, address=device.nwk)

        if self.config[conf.CONF_SOURCE_ROUTING]:
            source_route = self.build_source_route_to(dest=device)
        else:
            source_route = None

        tx_options = t.TransmitOptions.NONE

        if not expect_reply:
            tx_options |= t.TransmitOptions.ACK

        await self.send_packet(
            t.ZigbeePacket(
                src=src,
                src_ep=src_ep,
                dst=dst,
                dst_ep=dst_ep,
                tsn=sequence,
                profile_id=profile,
                cluster_id=cluster,
                data=t.SerializableBytes(data),
                extended_timeout=extended_timeout,
                source_route=source_route,
                tx_options=tx_options,
            )
        )

        return (zigpy.zcl.foundation.Status.SUCCESS, "")

    async def mrequest(
        self,
        group_id: t.uint16_t,
        profile: t.uint8_t,
        cluster: t.uint16_t,
        src_ep: t.uint8_t,
        sequence: t.uint8_t,
        data: bytes,
        *,
        hops: int = 0,
        non_member_radius: int = 3,
    ):
        """Submit and send data out as a multicast transmission.
        :param group_id: destination multicast address
        :param profile: Zigbee Profile ID to use for outgoing message
        :param cluster: cluster id where the message is being sent
        :param src_ep: source endpoint id
        :param sequence: transaction sequence number of the message
        :param data: Zigbee message payload
        :param hops: the message will be delivered to all nodes within this number of
                     hops of the sender. A value of zero is converted to MAX_HOPS
        :param non_member_radius: the number of hops that the message will be forwarded
                                  by devices that are not members of the group. A value
                                  of 7 or greater is treated as infinite
        """

        await self.send_packet(
            t.ZigbeePacket(
                src=t.AddrModeAddress(
                    addr_mode=t.AddrMode.NWK, address=self.state.node_info.nwk
                ),
                src_ep=src_ep,
                dst=t.AddrModeAddress(addr_mode=t.AddrMode.Group, address=group_id),
                tsn=sequence,
                profile_id=profile,
                cluster_id=cluster,
                data=t.SerializableBytes(data),
                tx_options=t.TransmitOptions.NONE,
                radius=hops,
                non_member_radius=non_member_radius,
            )
        )

        return (zigpy.zcl.foundation.Status.SUCCESS, "")

    async def broadcast(
        self,
        profile: t.uint16_t,
        cluster: t.uint16_t,
        src_ep: t.uint8_t,
        dst_ep: t.uint8_t,
        grpid: t.uint16_t,
        radius: int,
        sequence: t.uint8_t,
        data: bytes,
        broadcast_address: t.BroadcastAddress = t.BroadcastAddress.RX_ON_WHEN_IDLE,
    ) -> tuple[zigpy.zcl.foundation.Status, str]:
        """Submit and send data out as an unicast transmission.
        :param profile: Zigbee Profile ID to use for outgoing message
        :param cluster: cluster id where the message is being sent
        :param src_ep: source endpoint id
        :param dst_ep: destination endpoint id
        :param: grpid: group id to address the broadcast to
        :param radius: max radius of the broadcast
        :param sequence: transaction sequence number of the message
        :param data: zigbee message payload
        :param timeout: how long to wait for transmission ACK
        :param broadcast_address: broadcast address.
        """

        await self.send_packet(
            t.ZigbeePacket(
                src=t.AddrModeAddress(
                    addr_mode=t.AddrMode.NWK, address=self.state.node_info.nwk
                ),
                src_ep=src_ep,
                dst=t.AddrModeAddress(
                    addr_mode=t.AddrMode.Broadcast, address=broadcast_address
                ),
                dst_ep=dst_ep,
                tsn=sequence,
                profile_id=profile,
                cluster_id=cluster,
                data=t.SerializableBytes(data),
                tx_options=t.TransmitOptions.NONE,
                radius=radius,
            )
        )

        return (zigpy.zcl.foundation.Status.SUCCESS, "")

    async def _discover_unknown_device(self, nwk: t.NWK) -> None:
        """Discover the IEEE address of a device with an unknown NWK."""

        return await zigpy.zdo.broadcast(
            app=self,
            command=zdo_types.ZDOCmd.IEEE_addr_req,
            grpid=None,
            radius=0,
            NWKAddrOfInterest=nwk,
            RequestType=zdo_types.AddrRequestType.Single,
            StartIndex=0,
        )

    def _maybe_parse_zdo(self, packet: t.ZigbeePacket) -> None:
        """Attempt to parse an incoming packet as ZDO, to extract useful notifications."""

        # The current zigpy device may not exist if we receive a packet early
        try:
            zdo = self._device.zdo
        except KeyError:
            zdo = zigpy.zdo.ZDO(None)

        try:
            zdo_hdr, zdo_args = zdo.deserialize(
                cluster_id=packet.cluster_id, data=packet.data.serialize()
            )
        except ValueError:
            LOGGER.debug("Could not parse ZDO message from packet")
            return

        # Interpret useful global ZDO responses and notifications
        if zdo_hdr.command_id == zdo_types.ZDOCmd.Device_annce:
            nwk, ieee, _ = zdo_args
            self.handle_join(nwk=nwk, ieee=ieee, parent_nwk=None)
        elif zdo_hdr.command_id in (
            zdo_types.ZDOCmd.NWK_addr_rsp,
            zdo_types.ZDOCmd.IEEE_addr_rsp,
        ):
            status, ieee, nwk, _, _, _ = zdo_args

            if status == zdo_types.Status.SUCCESS:
                LOGGER.debug("Discovered IEEE address for NWK=%s: %s", nwk, ieee)
                self.handle_join(
                    nwk=nwk, ieee=ieee, parent_nwk=None, handle_rejoin=False
                )

    def packet_received(self, packet: t.ZigbeePacket) -> None:
        """Notify zigpy of a received Zigbee packet."""

        LOGGER.debug("Received a packet: %r", packet)
        assert packet.src is not None
        assert packet.dst is not None

        # Peek into ZDO packets to handle possible ZDO notifications
        if zigpy.zdo.ZDO_ENDPOINT in (packet.src_ep, packet.dst_ep):
            self._maybe_parse_zdo(packet)

        try:
            device = self.get_device_with_address(packet.src)
        except KeyError:
            LOGGER.warning("Unknown device %r", packet.src)

            if packet.src.addr_mode == t.AddrMode.NWK:
                # Manually send a ZDO IEEE address request to discover the device
                self.create_task(
                    self._discover_unknown_device(packet.src.address),
                    f"discover_unknown_device_from_packet-nwk={packet.src.address!r}",
                )

            return

        self.listener_event(
            "handle_message",
            device,
            packet.profile_id,
            packet.cluster_id,
            packet.src_ep,
            packet.dst_ep,
            packet.data.serialize(),
        )

        if device.is_initialized:
            return device.packet_received(packet)

        LOGGER.debug(
            "Received frame on uninitialized device %s"
            " from ep %s to ep %s, cluster %s: %r",
            device,
            packet.src_ep,
            packet.dst_ep,
            packet.cluster_id,
            packet.data,
        )

        if (
            packet.dst_ep == 0
            or device.all_endpoints_init
            or (
                device.has_non_zdo_endpoints
                and packet.cluster_id == zigpy.zcl.clusters.general.Basic.cluster_id
            )
        ):
            # Allow the following responses:
            #  - any ZDO
            #  - ZCL if endpoints are initialized
            #  - ZCL from Basic packet.cluster_id if endpoints are initializing

            if not device.initializing:
                device.schedule_initialize()

            return device.packet_received(packet)

        # Give quirks a chance to fast-initialize the device (at the moment only Xiaomi)
        zigpy.quirks.handle_message_from_uninitialized_sender(
            device,
            packet.profile_id,
            packet.cluster_id,
            packet.src_ep,
            packet.dst_ep,
            packet.data.serialize(),
        )

        # Reload the device device object, in it was replaced by the quirk
        device = self.get_device(ieee=device.ieee)

        # If the quirk did not fast-initialize the device, start initialization
        if not device.initializing and not device.is_initialized:
            device.schedule_initialize()

    def handle_message(
        self,
        sender: zigpy.device.Device,
        profile: int,
        cluster: int,
        src_ep: int,
        dst_ep: int,
        message: bytes,
        *,
        dst_addressing: zigpy.typing.AddressingMode | None = None,
    ):
        """Deprecated compatibility function. Use `packet_received` instead."""

        warnings.warn(
            "`handle_message` is deprecated, use `packet_received`", DeprecationWarning
        )

        if dst_addressing is None:
            dst_addressing = t.AddrMode.NWK

        self.packet_received(
            t.ZigbeePacket(
                profile_id=profile,
                cluster_id=cluster,
                src_ep=src_ep,
                dst_ep=dst_ep,
                data=t.SerializableBytes(message),
                src=t.AddrModeAddress(
                    addr_mode=dst_addressing,
                    address={
                        t.AddrMode.NWK: sender.nwk,
                        t.AddrMode.IEEE: sender.ieee,
                    }[dst_addressing],
                ),
                dst=t.AddrModeAddress(
                    addr_mode=t.AddrMode.NWK,
                    address=self.state.node_info.nwk,
                ),
            )
        )

    def get_device_with_address(
        self, address: t.AddrModeAddress
    ) -> zigpy.device.Device:
        """Gets a `Device` object using the provided address mode address."""

        if address.addr_mode == t.AddrMode.NWK:
            return self.get_device(nwk=address.address)
        elif address.addr_mode == t.AddrMode.IEEE:
            return self.get_device(ieee=address.address)
        else:
            raise ValueError(f"Invalid address: {address!r}")

    @contextlib.contextmanager
    def _callback_for_response(
        self,
        src: zigpy.device.Device,
        filters: list[zigpy.listeners.MatcherType],
        callback: typing.Callable[
            [
                zigpy.zcl.foundation.ZCLHeader,
                zigpy.zcl.foundation.CommandSchema,
            ],
            typing.Any,
        ],
    ) -> typing.Any:
        """Context manager to create a callback that is passed Zigbee responses."""

        listener = zigpy.listeners.CallbackListener(
            device=src,
            matchers=tuple(filters),
            callback=callback,
        )

        self._req_listeners[src].append(listener)

        try:
            yield
        finally:
            self._req_listeners[src].remove(listener)

    @contextlib.contextmanager
    def _wait_for_response(
        self,
        src: zigpy.device.Device,
        filters: list[zigpy.listeners.MatcherType],
    ) -> typing.Any:
        """Context manager to wait for a Zigbee response."""

        listener = zigpy.listeners.FutureListener(
            device=src,
            matchers=tuple(filters),
            future=asyncio.get_running_loop().create_future(),
        )

        self._req_listeners[src].append(listener)

        try:
            yield listener.future
        finally:
            self._req_listeners[src].remove(listener)

    @abc.abstractmethod
    async def permit_ncp(self, time_s: int = 60) -> None:
        """Permit joining on NCP.
        Not all radios will require this method.
        """
        raise NotImplementedError()  # pragma: no cover

    @abc.abstractmethod
    async def permit_with_key(self, node: t.EUI64, code: bytes, time_s: int = 60):
        """Permit a node to join with the provided install code bytes."""
        raise NotImplementedError()  # pragma: no cover

    async def permit_with_link_key(
        self, node: t.EUI64, link_key: t.KeyData, time_s: int = 60
    ) -> None:
        """Permit a node to join with the provided link key."""
        raise NotImplementedError()  # pragma: no cover

    @abc.abstractmethod
    async def write_network_info(
        self,
        *,
        network_info: zigpy.state.NetworkInfo,
        node_info: zigpy.state.NodeInfo,
    ) -> None:
        """Writes network and node state to the radio hardware.
        Any information not supported by the radio should be logged as a warning.
        """
        raise NotImplementedError()  # pragma: no cover

    @abc.abstractmethod
    async def load_network_info(self, *, load_devices: bool = False) -> None:
        """Loads network and node information from the radio hardware.

        :param load_devices: if `False`, supplementary network information that may take
                             a while to load should be skipped. For example, device NWK
                             addresses and link keys.
        """
        raise NotImplementedError()  # pragma: no cover

    @abc.abstractmethod
    async def reset_network_info(self) -> None:
        """Leaves the current network."""

        raise NotImplementedError()  # pragma: no cover

    async def permit(self, time_s: int = 60, node: t.EUI64 | str | None = None) -> None:
        """Permit joining on a specific node or all router nodes."""
        assert 0 <= time_s <= 254
        if node is not None:
            if not isinstance(node, t.EUI64):
                node = t.EUI64([t.uint8_t(p) for p in node])
            if node != self.state.node_info.ieee:
                try:
                    dev = self.get_device(ieee=node)
                    r = await dev.zdo.permit(time_s)
                    LOGGER.debug("Sent 'mgmt_permit_joining_req' to %s: %s", node, r)
                except KeyError:
                    LOGGER.warning("Device '%s' not found", node)
                except zigpy.exceptions.DeliveryError as ex:
                    LOGGER.warning("Couldn't open '%s' for joining: %s", node, ex)
            else:
                await self.permit_ncp(time_s)
            return

        await zigpy.zdo.broadcast(
            self,  # app
            zdo_types.ZDOCmd.Mgmt_Permit_Joining_req,  # command
            0x0000,  # grpid
            0x00,  # radius
            time_s,
            0,
            broadcast_address=t.BroadcastAddress.ALL_ROUTERS_AND_COORDINATOR,
        )
        await self.permit_ncp(time_s)

    def get_sequence(self) -> t.uint8_t:
        self._send_sequence = (self._send_sequence + 1) % 256
        return self._send_sequence

    def get_device(
        self, ieee: t.EUI64 = None, nwk: t.NWK | int = None
    ) -> zigpy.device.Device:
        """Looks up a device in the `devices` dictionary based either on its NWK or IEEE
        address.
        """

        if ieee is not None:
            return self.devices[ieee]

        # If there two coordinators are loaded from the database, we want the active one
        if nwk == self.state.node_info.nwk:
            return self.devices[self.state.node_info.ieee]

        # TODO: Make this not terrible
        # Unlike its IEEE address, a device's NWK address can change at runtime so this
        # is not as simple as building a second mapping
        for dev in self.devices.values():
            if dev.nwk == nwk:
                return dev

        raise KeyError(f"Device not found: nwk={nwk!r}, ieee={ieee!r}")

    def get_endpoint_id(self, cluster_id: int, is_server_cluster: bool = False) -> int:
        """Returns coordinator endpoint id for specified cluster id."""
        return DEFAULT_ENDPOINT_ID

    def get_dst_address(self, cluster: zigpy.zcl.Cluster) -> zdo_types.MultiAddress:
        """Helper to get a dst address for bind/unbind operations.

        Allows radios to provide correct information especially for radios which listen
        on specific endpoints only.
        :param cluster: cluster instance to be bound to coordinator
        :returns: returns a "destination address"
        """
        dstaddr = zdo_types.MultiAddress()
        dstaddr.addrmode = 3
        dstaddr.ieee = self.state.node_info.ieee
        dstaddr.endpoint = self.get_endpoint_id(cluster.cluster_id, cluster.is_server)
        return dstaddr

    def update_config(self, partial_config: dict[str, Any]) -> None:
        """Update existing config."""
        self.config = {**self.config, **partial_config}

    @property
    def config(self) -> dict:
        """Return current configuration."""
        return self._config

    @config.setter
    def config(self, new_config) -> None:
        """Configuration setter."""
        self._config = self.SCHEMA(new_config)

    @property
    def groups(self) -> zigpy.group.Groups:
        return self._groups

    @property
    def ota(self) -> zigpy.ota.OTA:
        return self._ota

    @property
    def _device(self) -> zigpy.device.Device:
        """The device being controlled."""
        return self.get_device(ieee=self.state.node_info.ieee)

    def _persist_coordinator_model_strings_in_db(self) -> None:
        cluster = self._device.endpoints[1].add_input_cluster(
            zigpy.zcl.clusters.general.Basic.cluster_id
        )

        cluster.update_attribute(
            attrid=zigpy.zcl.clusters.general.Basic.AttributeDefs.model.id,
            value=self._device.model,
        )
        cluster.update_attribute(
            attrid=zigpy.zcl.clusters.general.Basic.AttributeDefs.manufacturer.id,
            value=self._device.manufacturer,
        )

        self.device_initialized(self._device)<|MERGE_RESOLUTION|>--- conflicted
+++ resolved
@@ -210,13 +210,11 @@
                 period=(60 * self.config[zigpy.config.CONF_TOPO_SCAN_PERIOD])
             )
 
-<<<<<<< HEAD
         if self.config[conf.CONF_WATCHDOG_ENABLED]:
             self._watchdog_task = asyncio.create_task(self._watchdog_loop())
-=======
+
         # Only initialize OTA after we've fully loaded
         await self.ota.initialize()
->>>>>>> 6e8e5460
 
     async def startup(self, *, auto_form: bool = False) -> None:
         """Starts a network, optionally forming one with random settings if necessary."""
