--- conflicted
+++ resolved
@@ -1,10 +1,6 @@
 # coding: utf-8
 MAJOR_VERSION = 0
 MINOR_VERSION = 21
-<<<<<<< HEAD
-PATCH_VERSION = "1.dev0"
-=======
 PATCH_VERSION = "0"
->>>>>>> b964ddde
 __short_version__ = "{}.{}".format(MAJOR_VERSION, MINOR_VERSION)
 __version__ = "{}.{}".format(__short_version__, PATCH_VERSION)