--- conflicted
+++ resolved
@@ -113,11 +113,7 @@
         return c
 
     @util.retryable_request
-<<<<<<< HEAD
-    def request(self, general, command_id, schema, *args, **kwargs):
-=======
-    def request(self, general, command_id, schema, *args, manufacturer=None):
->>>>>>> 9629ecd3
+    def request(self, general, command_id, schema, *args, manufacturer=None, **kwargs):
         if len(schema) != len(args):
             self.error("Schema and args lengths do not match in request")
             error = asyncio.Future()
@@ -301,11 +297,7 @@
 
     def command(self, command, *args, manufacturer=None):
         schema = self.server_commands[command][1]
-<<<<<<< HEAD
-        return self.request(False, command, schema, *args, expect_reply=False)
-=======
-        return self.request(False, command, schema, *args, manufacturer=manufacturer)
->>>>>>> 9629ecd3
+        return self.request(False, command, schema, *args, manufacturer=manufacturer, expect_reply=False)
 
     def client_command(self, command, *args):
         schema = self.client_commands[command][1]
