"""Security and Safety Functional Domain"""

from __future__ import annotations

from typing import Any, Tuple

import zigpy.types as t
from zigpy.zcl import Cluster
<<<<<<< HEAD
from zigpy.zcl.foundation import ZCLCommandDef
=======
import zigpy.zcl.foundation
>>>>>>> 8f74e0ce


class IasZone(Cluster):
    """The IAS Zone cluster defines an interface to the functionality of an IAS
    security zone device. IAS Zone supports up to two alarm types per zone, low battery
    reports and supervision of the IAS network."""

    class ZoneState(t.enum8):
        Not_enrolled = 0x00
        Enrolled = 0x01

    class ZoneType(t.enum_factory(t.uint16_t, "manufacturer_specific")):
        """Zone type enum."""

        Standard_CIE = 0x0000
        Motion_Sensor = 0x000D
        Contact_Switch = 0x0015
        Fire_Sensor = 0x0028
        Water_Sensor = 0x002A
        Carbon_Monoxide_Sensor = 0x002B
        Personal_Emergency_Device = 0x002C
        Vibration_Movement_Sensor = 0x002D
        Remote_Control = 0x010F
        Key_Fob = 0x0115
        Key_Pad = 0x021D
        Standard_Warning_Device = 0x0225
        Glass_Break_Sensor = 0x0226
        Security_Repeater = 0x0229
        Invalid_Zone_Type = 0xFFFF

    class ZoneStatus(t.bitmap16):
        """ZoneStatus attribute."""

        Alarm_1 = 0x0001
        Alarm_2 = 0x0002
        Tamper = 0x0004
        Battery = 0x0008
        Supervision_reports = 0x0010
        Restore_reports = 0x0020
        Trouble = 0x0040
        AC_mains = 0x0080
        Test = 0x0100
        Battery_Defect = 0x0200

    class EnrollResponse(t.enum8):
        """Enroll response code."""

        Success = 0x00
        Not_supported = 0x01
        No_enroll_permit = 0x02
        Too_many_zones = 0x03

    cluster_id = 0x0500
    name = "IAS Zone"
    ep_attribute = "ias_zone"
    attributes = {
        # Zone Information
        0x0000: ("zone_state", ZoneState),
        0x0001: ("zone_type", ZoneType),
        0x0002: ("zone_status", ZoneStatus),
        # Zone Settings
        0x0010: ("cie_addr", t.EUI64),
        0x0011: ("zone_id", t.uint8_t),
        0x0012: ("num_zone_sensitivity_levels_supported", t.uint8_t),
        0x0013: ("current_zone_sensitivity_level", t.uint8_t),
    }
    server_commands = {
        0x00: ZCLCommandDef(
            "enroll_response",
            {"enroll_response_code": EnrollResponse, "zone_id": t.uint8_t},
            True,
        ),
        0x01: ZCLCommandDef("init_normal_op_mode", {}, False),
        0x02: ZCLCommandDef(
            "init_test_mode",
            {
                "test_mode_duration": t.uint8_t,
                "current_zone_sensitivity_level": t.uint8_t,
            },
            False,
        ),
    }
    client_commands = {
        0x00: ZCLCommandDef(
            "status_change_notification",
            {
                "zone_status": ZoneStatus,
                "extended_status": t.bitmap8,
                "zone_id": t.uint8_t,
                "delay": t.uint16_t,
            },
            False,
        ),
        0x01: ZCLCommandDef(
            "enroll", {"zone_type": ZoneType, "manufacturer_code": t.uint16_t}, False
        ),
    }

    def handle_cluster_request(
        self,
        hdr: zigpy.zcl.foundation.ZCLHeader,
        args: list[Any],
        *,
        dst_addressing: t.Addressing.Group
        | t.Addressing.IEEE
        | t.Addressing.NWK
        | None = None,
    ):
        if (
            hdr.command_id == 0
            and self.is_server
            and not hdr.frame_control.disable_default_response
        ):
            hdr.frame_control.is_reply = False  # this is a client -> server cmd
            self.send_default_rsp(hdr, zigpy.zcl.foundation.Status.SUCCESS)


class IasAce(Cluster):
    class AlarmStatus(t.enum8):
        """IAS ACE alarm status enum."""

        No_Alarm = 0x00
        Burglar = 0x01
        Fire = 0x02
        Emergency = 0x03
        Police_Panic = 0x04
        Fire_Panic = 0x05
        Emergency_Panic = 0x06

    class ArmMode(t.enum8):
        """IAS ACE arm mode enum."""

        Disarm = 0x00
        Arm_Day_Home_Only = 0x01
        Arm_Night_Sleep_Only = 0x02
        Arm_All_Zones = 0x03

    class ArmNotification(t.enum8):
        """IAS ACE arm notification enum."""

        All_Zones_Disarmed = 0x00
        Only_Day_Home_Zones_Armed = 0x01
        Only_Night_Sleep_Zones_Armed = 0x02
        All_Zones_Armed = 0x03
        Invalid_Arm_Disarm_Code = 0x04
        Not_Ready_To_Arm = 0x05
        Already_Disarmed = 0x06

    class AudibleNotification(t.enum_factory(t.uint8_t, "manufacturer_specific")):
        """IAS ACE audible notification enum."""

        Mute = 0x00
        Default_Sound = 0x01

    class BypassResponse(t.enum8):
        """Bypass result."""

        Zone_bypassed = 0x00
        Zone_not_bypassed = 0x01
        Not_allowed = 0x02
        Invalid_Zone_ID = 0x03
        Unknown_Zone_ID = 0x04
        Invalid_Code = 0x05

    class PanelStatus(t.enum8):
        """IAS ACE panel status enum."""

        Panel_Disarmed = 0x00
        Armed_Stay = 0x01
        Armed_Night = 0x02
        Armed_Away = 0x03
        Exit_Delay = 0x04
        Entry_Delay = 0x05
        Not_Ready_To_Arm = 0x06
        In_Alarm = 0x07
        Arming_Stay = 0x08
        Arming_Night = 0x09
        Arming_Away = 0x0A

    ZoneType = IasZone.ZoneType
    ZoneStatus = IasZone.ZoneStatus

    class ZoneStatusRsp(t.Struct):
        """Zone status response."""

        zone_id: t.uint8_t
        zone_status: IasZone.ZoneStatus

    cluster_id = 0x0501
    name = "IAS Ancillary Control Equipment"
    ep_attribute = "ias_ace"
    attributes = {}
    server_commands = {
        0x00: ZCLCommandDef(
            "arm",
            {
                "arm_mode": ArmMode,
                "arm_disarm_code": t.CharacterString,
                "zone_id": t.uint8_t,
            },
            False,
        ),
        0x01: ZCLCommandDef(
            "bypass",
            {"zones_ids": t.LVList[t.uint8_t], "arm_disarm_code": t.CharacterString},
            False,
        ),
        0x02: ZCLCommandDef("emergency", {}, False),
        0x03: ZCLCommandDef("fire", {}, False),
        0x04: ZCLCommandDef("panic", {}, False),
        0x05: ZCLCommandDef("get_zone_id_map", {}, False),
        0x06: ZCLCommandDef("get_zone_info", {"zone_id": t.uint8_t}, False),
        0x07: ZCLCommandDef("get_panel_status", {}, False),
        0x08: ZCLCommandDef("get_bypassed_zone_list", {}, False),
        0x09: ZCLCommandDef(
            "get_zone_status",
            {
                "starting_zone_id": t.uint8_t,
                "max_num_zone_ids": t.uint8_t,
                "zone_status_mask_flag": t.Bool,
                "zone_status_mask": ZoneStatus,
            },
            False,
        ),
    }
    client_commands = {
        0x00: ZCLCommandDef(
            "arm_response", {"arm_notification": ArmNotification}, True
        ),
        0x01: ZCLCommandDef(
            "get_zone_id_map_response",
            {"zone_id_map_sections": t.List[t.bitmap16]},
            True,
        ),
        0x02: ZCLCommandDef(
            "get_zone_info_response",
            {
                "zone_id": t.uint8_t,
                "zone_type": ZoneType,
                "ieee": t.EUI64,
                "zone_label": t.CharacterString,
            },
            True,
        ),
        0x03: ZCLCommandDef(
            "zone_status_changed",
            {
                "zone_id": t.uint8_t,
                "zone_status": ZoneStatus,
                "audible_notification": AudibleNotification,
                "zone_label": t.CharacterString,
            },
            False,
        ),
        0x04: ZCLCommandDef(
            "panel_status_changed",
            {
                "panel_status": PanelStatus,
                "seconds_remaining": t.uint8_t,
                "audible_notification": AudibleNotification,
                "alarm_status": AlarmStatus,
            },
            False,
        ),
        0x05: ZCLCommandDef(
            "panel_status_response",
            {
                "panel_status": PanelStatus,
                "seconds_remaining": t.uint8_t,
                "audible_notification": AudibleNotification,
                "alarm_status": AlarmStatus,
            },
            True,
        ),
        0x06: ZCLCommandDef(
            "set_bypassed_zone_list", {"zone_ids": t.LVList[t.uint8_t]}, False
        ),
        0x07: ZCLCommandDef(
            "bypass_response", {"bypass_results": t.LVList[BypassResponse]}, True
        ),
        0x08: ZCLCommandDef(
            "get_zone_status_response",
            {"zone_status_complete": t.Bool, "zone_statuses": t.LVList[ZoneStatusRsp]},
            True,
        ),
    }


class Strobe(t.enum8):
    No_strobe = 0x00
    Strobe = 0x01


class _SquawkOrWarningCommand:
    def __init__(self, value: int = 0) -> None:
        self.value = t.uint8_t(value)

    @classmethod
    def deserialize(cls, data: bytes) -> Tuple["_SquawkOrWarningCommand", bytes]:
        val, data = t.uint8_t.deserialize(data)
        return cls(val), data

    def serialize(self) -> bytes:
        return t.uint8_t(self.value).serialize()

    def __repr__(self) -> str:
        return (
            f"<{self.__class__.__name__}.mode={self.mode.name} "
            f"strobe={self.strobe.name} level={self.level.name}: "
            f"{self.value}>"
        )

    def __eq__(self, other):
        """Compare to int."""
        return self.value == other


class IasWd(Cluster):
    """The IAS WD cluster provides an interface to the functionality of any Warning
    Device equipment of the IAS system. Using this cluster, a ZigBee enabled CIE device
    can access a ZigBee enabled IAS WD device and issue alarm warning indications
    (siren, strobe lighting, etc.) when a system alarm condition is detected
    """

    class StrobeLevel(t.enum8):
        Low_level_strobe = 0x00
        Medium_level_strobe = 0x01
        High_level_strobe = 0x02
        Very_high_level_strobe = 0x03

    class Warning(_SquawkOrWarningCommand):
        Strobe = Strobe

        class SirenLevel(t.enum8):
            Low_level_sound = 0x00
            Medium_level_sound = 0x01
            High_level_sound = 0x02
            Very_high_level_sound = 0x03

        class WarningMode(t.enum8):
            Stop = 0x00
            Burglar = 0x01
            Fire = 0x02
            Emergency = 0x03
            Police_Panic = 0x04
            Fire_Panic = 0x05
            Emergency_Panic = 0x06

        @property
        def mode(self) -> "WarningMode":
            return self.WarningMode((self.value >> 4) & 0x0F)

        @mode.setter
        def mode(self, mode: WarningMode) -> None:
            self.value = (self.value & 0xF) | (mode << 4)

        @property
        def strobe(self) -> "Strobe":
            return self.Strobe((self.value >> 2) & 0x01)

        @strobe.setter
        def strobe(self, strobe: "Strobe") -> None:
            self.value = (self.value & 0xF7) | ((strobe & 0x01) << 2)

        @property
        def level(self) -> "SirenLevel":
            return self.SirenLevel(self.value & 0x03)

        @level.setter
        def level(self, level: SirenLevel) -> None:
            self.value = (self.value & 0xFC) | (level & 0x03)

    class Squawk(_SquawkOrWarningCommand):
        Strobe = Strobe

        class SquawkLevel(t.enum8):
            Low_level_sound = 0x00
            Medium_level_sound = 0x01
            High_level_sound = 0x02
            Very_high_level_sound = 0x03

        class SquawkMode(t.enum8):
            Armed = 0x00
            Disarmed = 0x01

        @property
        def mode(self) -> "SquawkMode":
            return self.SquawkMode((self.value >> 4) & 0x0F)

        @mode.setter
        def mode(self, mode: SquawkMode) -> None:
            self.value = (self.value & 0xF) | ((mode & 0x0F) << 4)

        @property
        def strobe(self) -> "Strobe":
            return self.Strobe((self.value >> 3) & 0x01)

        @strobe.setter
        def strobe(self, strobe: Strobe) -> None:
            self.value = (self.value & 0xF7) | (strobe << 3)

        @property
        def level(self) -> "SquawkLevel":
            return self.SquawkLevel(self.value & 0x03)

        @level.setter
        def level(self, level: SquawkLevel) -> None:
            self.value = (self.value & 0xFC) | (level & 0x03)

    cluster_id = 0x0502
    name = "IAS Warning Device"
    ep_attribute = "ias_wd"
    attributes = {0x0000: ("max_duration", t.uint16_t)}
    server_commands = {
        0x00: ZCLCommandDef(
            "start_warning",
            {
                "warning": Warning,
                "warning_duration": t.uint16_t,
                "strobe_duty_cycle": t.uint8_t,
                "stobe_level": StrobeLevel,
            },
            False,
        ),
        0x01: ZCLCommandDef("squawk", {"squawk": Squawk}, False),
    }
    client_commands = {}<|MERGE_RESOLUTION|>--- conflicted
+++ resolved
@@ -6,11 +6,8 @@
 
 import zigpy.types as t
 from zigpy.zcl import Cluster
-<<<<<<< HEAD
+import zigpy.zcl.foundation
 from zigpy.zcl.foundation import ZCLCommandDef
-=======
-import zigpy.zcl.foundation
->>>>>>> 8f74e0ce
 
 
 class IasZone(Cluster):
