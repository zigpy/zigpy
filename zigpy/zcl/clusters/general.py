"""General Functional Domain"""

from __future__ import annotations

from datetime import datetime
from typing import Any, Final

import zigpy.types as t
from zigpy.typing import AddressingMode
from zigpy.zcl import Cluster, foundation
from zigpy.zcl.foundation import (
    BaseAttributeDefs,
    BaseCommandDefs,
    ZCLAttributeDef,
    ZCLCommandDef,
)

# Backwards compatibility for when ZGP was still included in this file
from .greenpower import GreenPowerProxy  # noqa: F401


class PowerSource(t.enum8):
    """Power source enum."""

    Unknown = 0x00
    Mains_single_phase = 0x01
    Mains_three_phase = 0x02
    Battery = 0x03
    DC_Source = 0x04
    Emergency_Mains_Always_On = 0x05
    Emergency_Mains_Transfer_Switch = 0x06

    def __init__(self, *args, **kwargs):
        self.battery_backup = False

    @classmethod
    def deserialize(cls, data: bytes) -> tuple[bytes, bytes]:
        val, data = t.uint8_t.deserialize(data)
        r = cls(val & 0x7F)
        r.battery_backup = bool(val & 0x80)
        return r, data


class PhysicalEnvironment(t.enum8):
    Unspecified_environment = 0x00
    # Mirror Capacity Available: for 0x0109 Profile Id only; use 0x71 moving forward
    # Atrium: defined for legacy devices with non-0x0109 Profile Id; use 0x70 moving
    #         forward

    # Note: This value is deprecated for Profile Id 0x0104. The value 0x01 is
    #       maintained for historical purposes and SHOULD only be used for backwards
    #       compatibility with devices developed before this specification. The 0x01
    #       value MUST be interpreted using the Profile Id of the endpoint upon
    #       which it is implemented. For endpoints with the Smart Energy Profile Id
    #       (0x0109) the value 0x01 has a meaning of Mirror. For endpoints with any
    #       other profile identifier, the value 0x01 has a meaning of Atrium.
    Mirror_or_atrium_legacy = 0x01
    Bar = 0x02
    Courtyard = 0x03
    Bathroom = 0x04
    Bedroom = 0x05
    Billiard_Room = 0x06
    Utility_Room = 0x07
    Cellar = 0x08
    Storage_Closet = 0x09
    Theater = 0x0A
    Office = 0x0B
    Deck = 0x0C
    Den = 0x0D
    Dining_Room = 0x0E
    Electrical_Room = 0x0F
    Elevator = 0x10
    Entry = 0x11
    Family_Room = 0x12
    Main_Floor = 0x13
    Upstairs = 0x14
    Downstairs = 0x15
    Basement = 0x16
    Gallery = 0x17
    Game_Room = 0x18
    Garage = 0x19
    Gym = 0x1A
    Hallway = 0x1B
    House = 0x1C
    Kitchen = 0x1D
    Laundry_Room = 0x1E
    Library = 0x1F
    Master_Bedroom = 0x20
    Mud_Room_small_room_for_coats_and_boots = 0x21
    Nursery = 0x22
    Pantry = 0x23
    Office_2 = 0x24
    Outside = 0x25
    Pool = 0x26
    Porch = 0x27
    Sewing_Room = 0x28
    Sitting_Room = 0x29
    Stairway = 0x2A
    Yard = 0x2B
    Attic = 0x2C
    Hot_Tub = 0x2D
    Living_Room = 0x2E
    Sauna = 0x2F
    Workshop = 0x30
    Guest_Bedroom = 0x31
    Guest_Bath = 0x32
    Back_Yard = 0x34
    Front_Yard = 0x35
    Patio = 0x36
    Driveway = 0x37
    Sun_Room = 0x38
    Grand_Room = 0x39
    Spa = 0x3A
    Whirlpool = 0x3B
    Shed = 0x3C
    Equipment_Storage = 0x3D
    Craft_Room = 0x3E
    Fountain = 0x3F
    Pond = 0x40
    Reception_Room = 0x41
    Breakfast_Room = 0x42
    Nook = 0x43
    Garden = 0x44
    Balcony = 0x45
    Panic_Room = 0x46
    Terrace = 0x47
    Roof = 0x48
    Toilet = 0x49
    Toilet_Main = 0x4A
    Outside_Toilet = 0x4B
    Shower_room = 0x4C
    Study = 0x4D
    Front_Garden = 0x4E
    Back_Garden = 0x4F
    Kettle = 0x50
    Television = 0x51
    Stove = 0x52
    Microwave = 0x53
    Toaster = 0x54
    Vacuum = 0x55
    Appliance = 0x56
    Front_Door = 0x57
    Back_Door = 0x58
    Fridge_Door = 0x59
    Medication_Cabinet_Door = 0x60
    Wardrobe_Door = 0x61
    Front_Cupboard_Door = 0x62
    Other_Door = 0x63
    Waiting_Room = 0x64
    Triage_Room = 0x65
    Doctors_Office = 0x66
    Patients_Private_Room = 0x67
    Consultation_Room = 0x68
    Nurse_Station = 0x69
    Ward = 0x6A
    Corridor = 0x6B
    Operating_Theatre = 0x6C
    Dental_Surgery_Room = 0x6D
    Medical_Imaging_Room = 0x6E
    Decontamination_Room = 0x6F
    Atrium = 0x70
    Mirror = 0x71
    Unknown_environment = 0xFF


class AlarmMask(t.bitmap8):
    General_hardware_fault = 0x01
    General_software_fault = 0x02


class DisableLocalConfig(t.bitmap8):
    Reset = 0x01
    Device_Configuration = 0x02


class GenericDeviceClass(t.enum8):
    Lighting = 0x00


class GenericLightingDeviceType(t.enum8):
    Incandescent = 0x00
    Spotlight_Halogen = 0x01
    Halogen_bulb = 0x02
    CFL = 0x03
    Linear_Fluorescent = 0x04
    LED_bulb = 0x05
    Spotlight_LED = 0x06
    LED_strip = 0x07
    LED_tube = 0x08
    Generic_indoor_luminaire = 0x09
    Generic_outdoor_luminaire = 0x0A
    Pendant_luminaire = 0x0B
    Floor_standing_luminaire = 0x0C
    Generic_Controller = 0xE0
    Wall_Switch = 0xE1
    Portable_remote_controller = 0xE2
    Motion_sensor = 0xE3
    # 0xe4 to 0xef Reserved
    Generic_actuator = 0xF0
    Wall_socket = 0xF1
    Gateway_Bridge = 0xF2
    Plug_in_unit = 0xF3
    Retrofit_actuator = 0xF4
    Unspecified = 0xFF


class Basic(Cluster):
    """Attributes for determining basic information about a
    device, setting user device information such as location,
    and enabling a device.
    """

    PowerSource: Final = PowerSource
    PhysicalEnvironment: Final = PhysicalEnvironment
    AlarmMask: Final = AlarmMask
    DisableLocalConfig: Final = DisableLocalConfig
    GenericDeviceClass: Final = GenericDeviceClass
    GenericLightingDeviceType: Final = GenericLightingDeviceType

    cluster_id: Final[t.uint16_t] = 0x0000
    ep_attribute: Final = "basic"

    class AttributeDefs(BaseAttributeDefs):
        # Basic Device Information
        zcl_version: Final = ZCLAttributeDef(
            id=0x0000, type=t.uint8_t, access="r", mandatory=True
        )
        app_version: Final = ZCLAttributeDef(id=0x0001, type=t.uint8_t, access="r")
        stack_version: Final = ZCLAttributeDef(id=0x0002, type=t.uint8_t, access="r")
        hw_version: Final = ZCLAttributeDef(id=0x0003, type=t.uint8_t, access="r")
        manufacturer: Final = ZCLAttributeDef(
            id=0x0004, type=t.LimitedCharString(32), access="r"
        )
        model: Final = ZCLAttributeDef(
            id=0x0005, type=t.LimitedCharString(32), access="r"
        )
        date_code: Final = ZCLAttributeDef(
            id=0x0006, type=t.LimitedCharString(16), access="r"
        )
        power_source: Final = ZCLAttributeDef(
            id=0x0007, type=PowerSource, access="r", mandatory=True
        )
        generic_device_class: Final = ZCLAttributeDef(
            id=0x0008, type=GenericDeviceClass, access="r"
        )
        # Lighting is the only non-reserved device type
        generic_device_type: Final = ZCLAttributeDef(
            id=0x0009, type=GenericLightingDeviceType, access="r"
        )
        product_code: Final = ZCLAttributeDef(id=0x000A, type=t.LVBytes, access="r")
        product_url: Final = ZCLAttributeDef(
            id=0x000B, type=t.CharacterString, access="r"
        )
        manufacturer_version_details: Final = ZCLAttributeDef(
            id=0x000C, type=t.CharacterString, access="r"
        )
        serial_number: Final = ZCLAttributeDef(
            id=0x000D, type=t.CharacterString, access="r"
        )
        product_label: Final = ZCLAttributeDef(
            id=0x000E, type=t.CharacterString, access="r"
        )
        # Basic Device Settings
        location_desc: Final = ZCLAttributeDef(
            id=0x0010, type=t.LimitedCharString(16), access="rw"
        )
        physical_env: Final = ZCLAttributeDef(
            id=0x0011, type=PhysicalEnvironment, access="rw"
        )
        device_enabled: Final = ZCLAttributeDef(id=0x0012, type=t.Bool, access="rw")
        alarm_mask: Final = ZCLAttributeDef(id=0x0013, type=AlarmMask, access="rw")
        disable_local_config: Final = ZCLAttributeDef(
            id=0x0014, type=DisableLocalConfig, access="rw"
        )
        sw_build_id: Final = ZCLAttributeDef(
            id=0x4000, type=t.CharacterString, access="r"
        )
        cluster_revision: Final = foundation.ZCL_CLUSTER_REVISION_ATTR
        reporting_status: Final = foundation.ZCL_REPORTING_STATUS_ATTR

    class ServerCommandDefs(BaseCommandDefs):
        reset_fact_default: Final = ZCLCommandDef(id=0x00, schema={}, direction=False)


class MainsAlarmMask(t.bitmap8):
    Voltage_Too_Low = 0b00000001
    Voltage_Too_High = 0b00000010
    Power_Supply_Unavailable = 0b00000100


class BatterySize(t.enum8):
    No_battery = 0x00
    Built_in = 0x01
    Other = 0x02
    AA = 0x03
    AAA = 0x04
    C = 0x05
    D = 0x06
    CR2 = 0x07
    CR123A = 0x08
    Unknown = 0xFF


class PowerConfiguration(Cluster):
    """Attributes for determining more detailed information
    about a device’s power source(s), and for configuring
    under/over voltage alarms.
    """

    MainsAlarmMask: Final = MainsAlarmMask
    BatterySize: Final = BatterySize

    cluster_id: Final[t.uint16_t] = 0x0001
    name: Final = "Power Configuration"
    ep_attribute: Final = "power"

    class AttributeDefs(BaseAttributeDefs):
        # Mains Information
        mains_voltage: Final = ZCLAttributeDef(id=0x0000, type=t.uint16_t, access="r")
        mains_frequency: Final = ZCLAttributeDef(id=0x0001, type=t.uint8_t, access="r")
        # Mains Settings
        mains_alarm_mask: Final = ZCLAttributeDef(
            id=0x0010, type=MainsAlarmMask, access="rw"
        )
        mains_volt_min_thres: Final = ZCLAttributeDef(
            id=0x0011, type=t.uint16_t, access="rw"
        )
        mains_volt_max_thres: Final = ZCLAttributeDef(
            id=0x0012, type=t.uint16_t, access="rw"
        )
        mains_voltage_dwell_trip_point: Final = ZCLAttributeDef(
            id=0x0013, type=t.uint16_t, access="rw"
        )
        # Battery Information
        battery_voltage: Final = ZCLAttributeDef(id=0x0020, type=t.uint8_t, access="r")
        battery_percentage_remaining: Final = ZCLAttributeDef(
            id=0x0021, type=t.uint8_t, access="rp"
        )
        # Battery Settings
        battery_manufacturer: Final = ZCLAttributeDef(
            id=0x0030, type=t.LimitedCharString(16), access="rw"
        )
        battery_size: Final = ZCLAttributeDef(id=0x0031, type=BatterySize, access="rw")
        battery_a_hr_rating: Final = ZCLAttributeDef(
            id=0x0032, type=t.uint16_t, access="rw"
        )
        # measured in units of 10mAHr
        battery_quantity: Final = ZCLAttributeDef(
            id=0x0033, type=t.uint8_t, access="rw"
        )
        battery_rated_voltage: Final = ZCLAttributeDef(
            id=0x0034, type=t.uint8_t, access="rw"
        )
        # measured in units of 100mV
        battery_alarm_mask: Final = ZCLAttributeDef(
            id=0x0035, type=t.bitmap8, access="rw"
        )
        battery_volt_min_thres: Final = ZCLAttributeDef(
            id=0x0036, type=t.uint8_t, access="rw"
        )
        battery_volt_thres1: Final = ZCLAttributeDef(
            id=0x0037, type=t.uint16_t, access="r*w"
        )
        battery_volt_thres2: Final = ZCLAttributeDef(
            id=0x0038, type=t.uint16_t, access="r*w"
        )
        battery_volt_thres3: Final = ZCLAttributeDef(
            id=0x0039, type=t.uint16_t, access="r*w"
        )
        battery_percent_min_thres: Final = ZCLAttributeDef(
            id=0x003A, type=t.uint8_t, access="r*w"
        )
        battery_percent_thres1: Final = ZCLAttributeDef(
            id=0x003B, type=t.uint8_t, access="r*w"
        )
        battery_percent_thres2: Final = ZCLAttributeDef(
            id=0x003C, type=t.uint8_t, access="r*w"
        )
        battery_percent_thres3: Final = ZCLAttributeDef(
            id=0x003D, type=t.uint8_t, access="r*w"
        )
        battery_alarm_state: Final = ZCLAttributeDef(
            id=0x003E, type=t.bitmap32, access="rp"
        )
        # Battery 2 Information
        battery_2_voltage: Final = ZCLAttributeDef(
            id=0x0040, type=t.uint8_t, access="r"
        )
        battery_2_percentage_remaining: Final = ZCLAttributeDef(
            id=0x0041, type=t.uint8_t, access="rp"
        )
        # Battery 2 Settings
        battery_2_manufacturer: Final = ZCLAttributeDef(
            id=0x0050, type=t.CharacterString, access="rw"
        )
        battery_2_size: Final = ZCLAttributeDef(
            id=0x0051, type=BatterySize, access="rw"
        )
        battery_2_a_hr_rating: Final = ZCLAttributeDef(
            id=0x0052, type=t.uint16_t, access="rw"
        )
        battery_2_quantity: Final = ZCLAttributeDef(
            id=0x0053, type=t.uint8_t, access="rw"
        )
        battery_2_rated_voltage: Final = ZCLAttributeDef(
            id=0x0054, type=t.uint8_t, access="rw"
        )
        battery_2_alarm_mask: Final = ZCLAttributeDef(
            id=0x0055, type=t.bitmap8, access="rw"
        )
        battery_2_volt_min_thres: Final = ZCLAttributeDef(
            id=0x0056, type=t.uint8_t, access="rw"
        )
        battery_2_volt_thres1: Final = ZCLAttributeDef(
            id=0x0057, type=t.uint16_t, access="r*w"
        )
        battery_2_volt_thres2: Final = ZCLAttributeDef(
            id=0x0058, type=t.uint16_t, access="r*w"
        )
        battery_2_volt_thres3: Final = ZCLAttributeDef(
            id=0x0059, type=t.uint16_t, access="r*w"
        )
        battery_2_percent_min_thres: Final = ZCLAttributeDef(
            id=0x005A, type=t.uint8_t, access="r*w"
        )
        battery_2_percent_thres1: Final = ZCLAttributeDef(
            id=0x005B, type=t.uint8_t, access="r*w"
        )
        battery_2_percent_thres2: Final = ZCLAttributeDef(
            id=0x005C, type=t.uint8_t, access="r*w"
        )
        battery_2_percent_thres3: Final = ZCLAttributeDef(
            id=0x005D, type=t.uint8_t, access="r*w"
        )
        battery_2_alarm_state: Final = ZCLAttributeDef(
            id=0x005E, type=t.bitmap32, access="rp"
        )
        # Battery 3 Information
        battery_3_voltage: Final = ZCLAttributeDef(
            id=0x0060, type=t.uint8_t, access="r"
        )
        battery_3_percentage_remaining: Final = ZCLAttributeDef(
            id=0x0061, type=t.uint8_t, access="rp"
        )
        # Battery 3 Settings
        battery_3_manufacturer: Final = ZCLAttributeDef(
            id=0x0070, type=t.CharacterString, access="rw"
        )
        battery_3_size: Final = ZCLAttributeDef(
            id=0x0071, type=BatterySize, access="rw"
        )
        battery_3_a_hr_rating: Final = ZCLAttributeDef(
            id=0x0072, type=t.uint16_t, access="rw"
        )
        battery_3_quantity: Final = ZCLAttributeDef(
            id=0x0073, type=t.uint8_t, access="rw"
        )
        battery_3_rated_voltage: Final = ZCLAttributeDef(
            id=0x0074, type=t.uint8_t, access="rw"
        )
        battery_3_alarm_mask: Final = ZCLAttributeDef(
            id=0x0075, type=t.bitmap8, access="rw"
        )
        battery_3_volt_min_thres: Final = ZCLAttributeDef(
            id=0x0076, type=t.uint8_t, access="rw"
        )
        battery_3_volt_thres1: Final = ZCLAttributeDef(
            id=0x0077, type=t.uint16_t, access="r*w"
        )
        battery_3_volt_thres2: Final = ZCLAttributeDef(
            id=0x0078, type=t.uint16_t, access="r*w"
        )
        battery_3_volt_thres3: Final = ZCLAttributeDef(
            id=0x0079, type=t.uint16_t, access="r*w"
        )
        battery_3_percent_min_thres: Final = ZCLAttributeDef(
            id=0x007A, type=t.uint8_t, access="r*w"
        )
        battery_3_percent_thres1: Final = ZCLAttributeDef(
            id=0x007B, type=t.uint8_t, access="r*w"
        )
        battery_3_percent_thres2: Final = ZCLAttributeDef(
            id=0x007C, type=t.uint8_t, access="r*w"
        )
        battery_3_percent_thres3: Final = ZCLAttributeDef(
            id=0x007D, type=t.uint8_t, access="r*w"
        )
        battery_3_alarm_state: Final = ZCLAttributeDef(
            id=0x007E, type=t.bitmap32, access="rp"
        )
        cluster_revision: Final = foundation.ZCL_CLUSTER_REVISION_ATTR
        reporting_status: Final = foundation.ZCL_REPORTING_STATUS_ATTR


class DeviceTempAlarmMask(t.bitmap8):
    Temp_too_low = 0b00000001
    Temp_too_high = 0b00000010


class DeviceTemperature(Cluster):
    """Attributes for determining information about a device’s
    internal temperature, and for configuring under/over
    temperature alarms.
    """

    DeviceTempAlarmMask: Final = DeviceTempAlarmMask

    cluster_id: Final[t.uint16_t] = 0x0002
    name: Final = "Device Temperature"
    ep_attribute: Final = "device_temperature"

    class AttributeDefs(BaseAttributeDefs):
        # Device Temperature Information
        current_temperature: Final = ZCLAttributeDef(
            id=0x0000, type=t.int16s, access="r", mandatory=True
        )
        min_temp_experienced: Final = ZCLAttributeDef(
            id=0x0001, type=t.int16s, access="r"
        )
        max_temp_experienced: Final = ZCLAttributeDef(
            id=0x0002, type=t.int16s, access="r"
        )
        over_temp_total_dwell: Final = ZCLAttributeDef(
            id=0x0003, type=t.uint16_t, access="r"
        )
        # Device Temperature Settings
        dev_temp_alarm_mask: Final = ZCLAttributeDef(
            id=0x0010, type=DeviceTempAlarmMask, access="rw"
        )
        low_temp_thres: Final = ZCLAttributeDef(id=0x0011, type=t.int16s, access="rw")
        high_temp_thres: Final = ZCLAttributeDef(id=0x0012, type=t.int16s, access="rw")
        low_temp_dwell_trip_point: Final = ZCLAttributeDef(
            id=0x0013, type=t.uint24_t, access="rw"
        )
        high_temp_dwell_trip_point: Final = ZCLAttributeDef(
            id=0x0014, type=t.uint24_t, access="rw"
        )
        cluster_revision: Final = foundation.ZCL_CLUSTER_REVISION_ATTR
        reporting_status: Final = foundation.ZCL_REPORTING_STATUS_ATTR


class EffectIdentifier(t.enum8):
    Blink = 0x00
    Breathe = 0x01
    Okay = 0x02
    Channel_change = 0x03
    Finish_effect = 0xFE
    Stop_effect = 0xFF


class EffectVariant(t.enum8):
    Default = 0x00


class Identify(Cluster):
    """Attributes and commands for putting a device into
    Identification mode (e.g. flashing a light)
    """

    EffectIdentifier: Final = EffectIdentifier
    EffectVariant: Final = EffectVariant

    cluster_id: Final[t.uint16_t] = 0x0003
    ep_attribute: Final = "identify"

    class AttributeDefs(BaseAttributeDefs):
        identify_time: Final = ZCLAttributeDef(
            id=0x0000, type=t.uint16_t, access="rw", mandatory=True
        )
        cluster_revision: Final = foundation.ZCL_CLUSTER_REVISION_ATTR
        reporting_status: Final = foundation.ZCL_REPORTING_STATUS_ATTR

    class ServerCommandDefs(BaseCommandDefs):
        identify: Final = ZCLCommandDef(
            id=0x00, schema={"identify_time": t.uint16_t}, direction=False
        )
        identify_query: Final = ZCLCommandDef(id=0x01, schema={}, direction=False)
        # 0x02: ("ezmode_invoke", (t.bitmap8,), False),
        # 0x03: ("update_commission_state", (t.bitmap8,), False),
        trigger_effect: Final = ZCLCommandDef(
            id=0x40,
            schema={"effect_id": EffectIdentifier, "effect_variant": EffectVariant},
            direction=False,
        )

    class ClientCommandDefs(BaseCommandDefs):
        identify_query_response: Final = ZCLCommandDef(
            id=0x00, schema={"timeout": t.uint16_t}, direction=True
        )


class NameSupport(t.bitmap8):
    Supported = 0b10000000


class Groups(Cluster):
    """Attributes and commands for group configuration and
    manipulation.
    """

    NameSupport: Final = NameSupport

    cluster_id: Final[t.uint16_t] = 0x0004
    ep_attribute: Final = "groups"

    class AttributeDefs(BaseAttributeDefs):
        name_support: Final = ZCLAttributeDef(
            id=0x0000, type=NameSupport, access="r", mandatory=True
        )
        cluster_revision: Final = foundation.ZCL_CLUSTER_REVISION_ATTR
        reporting_status: Final = foundation.ZCL_REPORTING_STATUS_ATTR

    class ServerCommandDefs(BaseCommandDefs):
        add: Final = ZCLCommandDef(
            id=0x00,
            schema={"group_id": t.Group, "group_name": t.LimitedCharString(16)},
            direction=False,
        )
        view: Final = ZCLCommandDef(
            id=0x01, schema={"group_id": t.Group}, direction=False
        )
        get_membership: Final = ZCLCommandDef(
            id=0x02, schema={"groups": t.LVList[t.Group]}, direction=False
        )
        remove: Final = ZCLCommandDef(
            id=0x03, schema={"group_id": t.Group}, direction=False
        )
        remove_all: Final = ZCLCommandDef(id=0x04, schema={}, direction=False)
        add_if_identifying: Final = ZCLCommandDef(
            id=0x05,
            schema={"group_id": t.Group, "group_name": t.LimitedCharString(16)},
            direction=False,
        )

    class ClientCommandDefs(BaseCommandDefs):
        add_response: Final = ZCLCommandDef(
            id=0x00,
            schema={"status": foundation.Status, "group_id": t.Group},
            direction=True,
        )
        view_response: Final = ZCLCommandDef(
            id=0x01,
            schema={
                "status": foundation.Status,
                "group_id": t.Group,
                "group_name": t.LimitedCharString(16),
            },
            direction=True,
        )
        get_membership_response: Final = ZCLCommandDef(
            id=0x02,
            schema={"capacity": t.uint8_t, "groups": t.LVList[t.Group]},
            direction=True,
        )
        remove_response: Final = ZCLCommandDef(
            id=0x03,
            schema={"status": foundation.Status, "group_id": t.Group},
            direction=True,
        )


class Scenes(Cluster):
    """Attributes and commands for scene configuration and
    manipulation.
    """

    NameSupport: Final = NameSupport

    cluster_id: Final[t.uint16_t] = 0x0005
    ep_attribute: Final = "scenes"

    class AttributeDefs(BaseAttributeDefs):
        # Scene Management Information
        count: Final = ZCLAttributeDef(
            id=0x0000, type=t.uint8_t, access="r", mandatory=True
        )
        current_scene: Final = ZCLAttributeDef(
            id=0x0001, type=t.uint8_t, access="r", mandatory=True
        )
        current_group: Final = ZCLAttributeDef(
            id=0x0002, type=t.uint16_t, access="r", mandatory=True
        )
        scene_valid: Final = ZCLAttributeDef(
            id=0x0003, type=t.Bool, access="r", mandatory=True
        )
        name_support: Final = ZCLAttributeDef(
            id=0x0004, type=NameSupport, access="r", mandatory=True
        )
        last_configured_by: Final = ZCLAttributeDef(id=0x0005, type=t.EUI64, access="r")
        cluster_revision: Final = foundation.ZCL_CLUSTER_REVISION_ATTR
        reporting_status: Final = foundation.ZCL_REPORTING_STATUS_ATTR

    class ServerCommandDefs(BaseCommandDefs):
        add: Final = ZCLCommandDef(
            id=0x00,
            schema={
                "group_id": t.Group,
                "scene_id": t.uint8_t,
                "transition_time": t.uint16_t,
                "scene_name": t.LimitedCharString(16),
            },
            direction=False,
        )
        # TODO: + extension field sets
        view: Final = ZCLCommandDef(
            id=0x01,
            schema={"group_id": t.Group, "scene_id": t.uint8_t},
            direction=False,
        )
        remove: Final = ZCLCommandDef(
            id=0x02,
            schema={"group_id": t.Group, "scene_id": t.uint8_t},
            direction=False,
        )
        remove_all: Final = ZCLCommandDef(
            id=0x03, schema={"group_id": t.Group}, direction=False
        )
        store: Final = ZCLCommandDef(
            id=0x04,
            schema={"group_id": t.Group, "scene_id": t.uint8_t},
            direction=False,
        )
        recall: Final = ZCLCommandDef(
            id=0x05,
            schema={
                "group_id": t.Group,
                "scene_id": t.uint8_t,
                "transition_time?": t.uint16_t,
            },
            direction=False,
        )
        get_scene_membership: Final = ZCLCommandDef(
            id=0x06, schema={"group_id": t.Group}, direction=False
        )
        enhanced_add: Final = ZCLCommandDef(
            id=0x40,
            schema={
                "group_id": t.Group,
                "scene_id": t.uint8_t,
                "transition_time": t.uint16_t,
                "scene_name": t.LimitedCharString(16),
            },
            direction=False,
        )
        enhanced_view: Final = ZCLCommandDef(
            id=0x41,
            schema={"group_id": t.Group, "scene_id": t.uint8_t},
            direction=False,
        )
        copy: Final = ZCLCommandDef(
            id=0x42,
            schema={
                "mode": t.uint8_t,
                "group_id_from": t.uint16_t,
                "scene_id_from": t.uint8_t,
                "group_id_to": t.uint16_t,
                "scene_id_to": t.uint8_t,
            },
            direction=False,
        )

    class ClientCommandDefs(BaseCommandDefs):
        add_scene_response: Final = ZCLCommandDef(
            id=0x00,
            schema={
                "status": foundation.Status,
                "group_id": t.Group,
                "scene_id": t.uint8_t,
            },
            direction=True,
        )
        view_response: Final = ZCLCommandDef(
            id=0x01,
            schema={
                "status": foundation.Status,
                "group_id": t.Group,
                "scene_id": t.uint8_t,
                "transition_time?": t.uint16_t,
                "scene_name?": t.LimitedCharString(16),
            },
            direction=True,
        )
        # TODO: + extension field sets
        remove_scene_response: Final = ZCLCommandDef(
            id=0x02,
            schema={
                "status": foundation.Status,
                "group_id": t.Group,
                "scene_id": t.uint8_t,
            },
            direction=True,
        )
        remove_all_scenes_response: Final = ZCLCommandDef(
            id=0x03,
            schema={"status": foundation.Status, "group_id": t.Group},
            direction=True,
        )
        store_scene_response: Final = ZCLCommandDef(
            id=0x04,
            schema={
                "status": foundation.Status,
                "group_id": t.Group,
                "scene_id": t.uint8_t,
            },
            direction=True,
        )
        get_scene_membership_response: Final = ZCLCommandDef(
            id=0x06,
            schema={
                "status": foundation.Status,
                "capacity": t.uint8_t,
                "group_id": t.Group,
                "scenes?": t.LVList[t.uint8_t],
            },
            direction=True,
        )
        enhanced_add_response: Final = ZCLCommandDef(
            id=0x40,
            schema={
                "status": foundation.Status,
                "group_id": t.Group,
                "scene_id": t.uint8_t,
            },
            direction=True,
        )
        enhanced_view_response: Final = ZCLCommandDef(
            id=0x41,
            schema={
                "status": foundation.Status,
                "group_id": t.Group,
                "scene_id": t.uint8_t,
                "transition_time?": t.uint16_t,
                "scene_name?": t.LimitedCharString(16),
            },
            direction=True,
        )
        # TODO: + extension field sets
        copy_response: Final = ZCLCommandDef(
            id=0x42,
            schema={
                "status": foundation.Status,
                "group_id": t.Group,
                "scene_id": t.uint8_t,
            },
            direction=True,
        )


class StartUpOnOff(t.enum8):
    Off = 0x00
    On = 0x01
    Toggle = 0x02
    PreviousValue = 0xFF


class OffEffectIdentifier(t.enum8):
    Delayed_All_Off = 0x00
    Dying_Light = 0x01


class OnOffControl(t.bitmap8):
    Accept_Only_When_On = 0b00000001


class OnOff(Cluster):
    """Attributes and commands for switching devices between
    ‘On’ and ‘Off’ states.
    """

    StartUpOnOff: Final = StartUpOnOff
    OffEffectIdentifier: Final = OffEffectIdentifier
    OnOffControl: Final = OnOffControl

    DELAYED_ALL_OFF_FADE_TO_OFF = 0x00
    DELAYED_ALL_OFF_NO_FADE = 0x01
    DELAYED_ALL_OFF_DIM_THEN_FADE_TO_OFF = 0x02

    DYING_LIGHT_DIM_UP_THEN_FADE_TO_OFF = 0x00

    cluster_id: Final[t.uint16_t] = 0x0006
    name: Final = "On/Off"
    ep_attribute: Final = "on_off"

    class AttributeDefs(BaseAttributeDefs):
        on_off: Final = ZCLAttributeDef(
            id=0x0000, type=t.Bool, access="rps", mandatory=True
        )
        global_scene_control: Final = ZCLAttributeDef(
            id=0x4000, type=t.Bool, access="r"
        )
        on_time: Final = ZCLAttributeDef(id=0x4001, type=t.uint16_t, access="rw")
        off_wait_time: Final = ZCLAttributeDef(id=0x4002, type=t.uint16_t, access="rw")
        start_up_on_off: Final = ZCLAttributeDef(
            id=0x4003, type=StartUpOnOff, access="rw"
        )
        cluster_revision: Final = foundation.ZCL_CLUSTER_REVISION_ATTR
        reporting_status: Final = foundation.ZCL_REPORTING_STATUS_ATTR

    class ServerCommandDefs(BaseCommandDefs):
        off: Final = ZCLCommandDef(id=0x00, schema={}, direction=False)
        on: Final = ZCLCommandDef(id=0x01, schema={}, direction=False)
        toggle: Final = ZCLCommandDef(id=0x02, schema={}, direction=False)
        off_with_effect: Final = ZCLCommandDef(
            id=0x40,
            schema={"effect_id": OffEffectIdentifier, "effect_variant": t.uint8_t},
            direction=False,
        )
        on_with_recall_global_scene: Final = ZCLCommandDef(
            id=0x41, schema={}, direction=False
        )
        on_with_timed_off: Final = ZCLCommandDef(
            id=0x42,
            schema={
                "on_off_control": OnOffControl,
                "on_time": t.uint16_t,
                "off_wait_time": t.uint16_t,
            },
            direction=False,
        )


class SwitchType(t.enum8):
    Toggle = 0x00
    Momentary = 0x01
    Multifunction = 0x02


class SwitchActions(t.enum8):
    OnOff = 0x00
    OffOn = 0x01
    ToggleToggle = 0x02


class OnOffConfiguration(Cluster):
    """Attributes and commands for configuring On/Off switching devices"""

    SwitchType: Final = SwitchType
    SwitchActions: Final = SwitchActions

    cluster_id: Final[t.uint16_t] = 0x0007
    name: Final = "On/Off Switch Configuration"
    ep_attribute: Final = "on_off_config"

    class AttributeDefs(BaseAttributeDefs):
        switch_type: Final = ZCLAttributeDef(
            id=0x0000, type=SwitchType, access="r", mandatory=True
        )
        switch_actions: Final = ZCLAttributeDef(
            id=0x0010, type=SwitchActions, access="rw", mandatory=True
        )
        cluster_revision: Final = foundation.ZCL_CLUSTER_REVISION_ATTR
        reporting_status: Final = foundation.ZCL_REPORTING_STATUS_ATTR


class MoveMode(t.enum8):
    Up = 0x00
    Down = 0x01


class StepMode(t.enum8):
    Up = 0x00
    Down = 0x01


class Options(t.bitmap8):
    Execute_if_off = 0b00000001
    Couple_color_temp_to_level = 0b00000010


class LevelControl(Cluster):
    """Attributes and commands for controlling devices that
    can be set to a level between fully ‘On’ and fully ‘Off’.
    """

    MoveMode: Final = MoveMode
    StepMode: Final = StepMode
    Options: Final = Options

    cluster_id: Final[t.uint16_t] = 0x0008
    name: Final = "Level control"
    ep_attribute: Final = "level"

    class AttributeDefs(BaseAttributeDefs):
        current_level: Final = ZCLAttributeDef(
            id=0x0000, type=t.uint8_t, access="rps", mandatory=True
        )
        remaining_time: Final = ZCLAttributeDef(id=0x0001, type=t.uint16_t, access="r")
        min_level: Final = ZCLAttributeDef(id=0x0002, type=t.uint8_t, access="r")
        max_level: Final = ZCLAttributeDef(id=0x0003, type=t.uint8_t, access="r")
        current_frequency: Final = ZCLAttributeDef(
            id=0x0004, type=t.uint16_t, access="rps"
        )
        min_frequency: Final = ZCLAttributeDef(id=0x0005, type=t.uint16_t, access="r")
        max_frequency: Final = ZCLAttributeDef(id=0x0006, type=t.uint16_t, access="r")
        options: Final = ZCLAttributeDef(id=0x000F, type=t.bitmap8, access="rw")
        on_off_transition_time: Final = ZCLAttributeDef(
            id=0x0010, type=t.uint16_t, access="rw"
        )
        on_level: Final = ZCLAttributeDef(id=0x0011, type=t.uint8_t, access="rw")
        on_transition_time: Final = ZCLAttributeDef(
            id=0x0012, type=t.uint16_t, access="rw"
        )
        off_transition_time: Final = ZCLAttributeDef(
            id=0x0013, type=t.uint16_t, access="rw"
        )
        default_move_rate: Final = ZCLAttributeDef(
            id=0x0014, type=t.uint8_t, access="rw"
        )
        start_up_current_level: Final = ZCLAttributeDef(
            id=0x4000, type=t.uint8_t, access="rw"
        )
        cluster_revision: Final = foundation.ZCL_CLUSTER_REVISION_ATTR
        reporting_status: Final = foundation.ZCL_REPORTING_STATUS_ATTR

    class ServerCommandDefs(BaseCommandDefs):
        move_to_level: Final = ZCLCommandDef(
            id=0x00,
            schema={
                "level": t.uint8_t,
                "transition_time": t.uint16_t,
                "options_mask?": t.bitmap8,
                "options_override?": t.bitmap8,
            },
            direction=False,
        )
        move: Final = ZCLCommandDef(
            id=0x01,
            schema={
                "move_mode": MoveMode,
                "rate": t.uint8_t,
                "options_mask?": t.bitmap8,
                "options_override?": t.bitmap8,
            },
            direction=False,
        )
        step: Final = ZCLCommandDef(
            id=0x02,
            schema={
                "step_mode": StepMode,
                "step_size": t.uint8_t,
                "transition_time": t.uint16_t,
                "options_mask?": t.bitmap8,
                "options_override?": t.bitmap8,
            },
            direction=False,
        )
        stop: Final = ZCLCommandDef(
            id=0x03,
            schema={
                "options_mask?": t.bitmap8,
                "options_override?": t.bitmap8,
            },
            direction=False,
        )
        move_to_level_with_on_off: Final = ZCLCommandDef(
            id=0x04,
            schema={"level": t.uint8_t, "transition_time": t.uint16_t},
            direction=False,
        )
        move_with_on_off: Final = ZCLCommandDef(
            id=0x05,
            schema={"move_mode": MoveMode, "rate": t.uint8_t},
            direction=False,
        )
        step_with_on_off: Final = ZCLCommandDef(
            id=0x06,
            schema={
                "step_mode": StepMode,
                "step_size": t.uint8_t,
                "transition_time": t.uint16_t,
            },
            direction=False,
        )
        stop_with_on_off: Final = ZCLCommandDef(id=0x07, schema={}, direction=False)
        move_to_closest_frequency: Final = ZCLCommandDef(
            id=0x08, schema={"frequency": t.uint16_t}, direction=False
        )


class Alarms(Cluster):
    """Attributes and commands for sending notifications and
    configuring alarm functionality.
    """

    cluster_id: Final[t.uint16_t] = 0x0009
    ep_attribute: Final = "alarms"

    class AttributeDefs(BaseAttributeDefs):
        alarm_count: Final = ZCLAttributeDef(id=0x0000, type=t.uint16_t, access="r")
        cluster_revision: Final = foundation.ZCL_CLUSTER_REVISION_ATTR
        reporting_status: Final = foundation.ZCL_REPORTING_STATUS_ATTR

    class ServerCommandDefs(BaseCommandDefs):
        reset_alarm: Final = ZCLCommandDef(
            id=0x00,
            schema={"alarm_code": t.uint8_t, "cluster_id": t.uint16_t},
            direction=False,
        )
        reset_all_alarms: Final = ZCLCommandDef(id=0x01, schema={}, direction=False)
        get_alarm: Final = ZCLCommandDef(id=0x02, schema={}, direction=False)
        reset_alarm_log: Final = ZCLCommandDef(id=0x03, schema={}, direction=False)
        # 0x04: ("publish_event_log", {}, False),

    class ClientCommandDefs(BaseCommandDefs):
        alarm: Final = ZCLCommandDef(
            id=0x00,
            schema={"alarm_code": t.uint8_t, "cluster_id": t.uint16_t},
            direction=False,
        )
        get_alarm_response: Final = ZCLCommandDef(
            id=0x01,
            schema={
                "status": foundation.Status,
                "alarm_code?": t.uint8_t,
                "cluster_id?": t.uint16_t,
                "timestamp?": t.uint32_t,
            },
            direction=True,
        )
        # 0x02: ("get_event_log", {}, False),


class TimeStatus(t.bitmap8):
    Master = 0b00000001
    Synchronized = 0b00000010
    Master_for_Zone_and_DST = 0b00000100
    Superseding = 0b00001000


class Time(Cluster):
    """Attributes and commands that provide a basic interface
    to a real-time clock.
    """

    TimeStatus: Final = TimeStatus

    cluster_id: Final[t.uint16_t] = 0x000A
    ep_attribute: Final = "time"

    class AttributeDefs(BaseAttributeDefs):
        time: Final = ZCLAttributeDef(
            id=0x0000, type=t.UTCTime, access="r*w", mandatory=True
        )
        time_status: Final = ZCLAttributeDef(
            id=0x0001, type=t.bitmap8, access="r*w", mandatory=True
        )
        time_zone: Final = ZCLAttributeDef(id=0x0002, type=t.int32s, access="rw")
        dst_start: Final = ZCLAttributeDef(id=0x0003, type=t.uint32_t, access="rw")
        dst_end: Final = ZCLAttributeDef(id=0x0004, type=t.uint32_t, access="rw")
        dst_shift: Final = ZCLAttributeDef(id=0x0005, type=t.int32s, access="rw")
        standard_time: Final = ZCLAttributeDef(
            id=0x0006, type=t.StandardTime, access="r"
        )
        local_time: Final = ZCLAttributeDef(id=0x0007, type=t.LocalTime, access="r")
        last_set_time: Final = ZCLAttributeDef(id=0x0008, type=t.UTCTime, access="r")
        valid_until_time: Final = ZCLAttributeDef(
            id=0x0009, type=t.UTCTime, access="rw"
        )
        cluster_revision: Final = foundation.ZCL_CLUSTER_REVISION_ATTR
        reporting_status: Final = foundation.ZCL_REPORTING_STATUS_ATTR

    def handle_cluster_general_request(
        self,
        hdr: foundation.ZCLHeader,
        *args: list[Any],
        dst_addressing: AddressingMode | None = None,
    ):
        if hdr.command_id == foundation.GeneralCommand.Read_Attributes:
            data = {}
            for attr in args[0][0]:
                if attr == 0:
                    epoch = datetime(2000, 1, 1, 0, 0, 0, 0)
                    diff = datetime.utcnow() - epoch
                    data[attr] = diff.total_seconds()
                elif attr == 1:
                    data[attr] = 7
                elif attr == 2:
                    diff = datetime.fromtimestamp(86400) - datetime.utcfromtimestamp(
                        86400
                    )
                    data[attr] = diff.total_seconds()
                elif attr == 7:
                    epoch = datetime(2000, 1, 1, 0, 0, 0, 0)
                    diff = datetime.now() - epoch
                    data[attr] = diff.total_seconds()
                else:
                    data[attr] = None
            self.create_catching_task(self.read_attributes_rsp(data, tsn=hdr.tsn))


class LocationMethod(t.enum8):
    Lateration = 0x00
    Signposting = 0x01
    RF_fingerprinting = 0x02
    Out_of_band = 0x03
    Centralized = 0x04


class NeighborInfo(t.Struct):
    neighbor: t.EUI64
    x: t.int16s
    y: t.int16s
    z: t.int16s
    rssi: t.int8s
    num_measurements: t.uint8_t


class RSSILocation(Cluster):
    """Attributes and commands that provide a means for
    exchanging location information and channel parameters
    among devices.
    """

    LocationMethod: Final = LocationMethod
    NeighborInfo: Final = NeighborInfo

    cluster_id: Final[t.uint16_t] = 0x000B
    ep_attribute: Final = "rssi_location"

    class AttributeDefs(BaseAttributeDefs):
        # Location Information
        type: Final = ZCLAttributeDef(
            id=0x0000, type=t.uint8_t, access="rw", mandatory=True
        )
        method: Final = ZCLAttributeDef(
            id=0x0001, type=LocationMethod, access="rw", mandatory=True
        )
        age: Final = ZCLAttributeDef(id=0x0002, type=t.uint16_t, access="r")
        quality_measure: Final = ZCLAttributeDef(id=0x0003, type=t.uint8_t, access="r")
        num_of_devices: Final = ZCLAttributeDef(id=0x0004, type=t.uint8_t, access="r")
        # Location Settings
        coordinate1: Final = ZCLAttributeDef(
            id=0x0010, type=t.int16s, access="rw", mandatory=True
        )
        coordinate2: Final = ZCLAttributeDef(
            id=0x0011, type=t.int16s, access="rw", mandatory=True
        )
        coordinate3: Final = ZCLAttributeDef(id=0x0012, type=t.int16s, access="rw")
        power: Final = ZCLAttributeDef(
            id=0x0013, type=t.int16s, access="rw", mandatory=True
        )
        path_loss_exponent: Final = ZCLAttributeDef(
            id=0x0014, type=t.uint16_t, access="rw", mandatory=True
        )
        reporting_period: Final = ZCLAttributeDef(
            id=0x0015, type=t.uint16_t, access="rw"
        )
        calculation_period: Final = ZCLAttributeDef(
            id=0x0016, type=t.uint16_t, access="rw"
        )
        number_rssi_measurements: Final = ZCLAttributeDef(
            id=0x0017, type=t.uint8_t, access="rw", mandatory=True
        )
        cluster_revision: Final = foundation.ZCL_CLUSTER_REVISION_ATTR
        reporting_status: Final = foundation.ZCL_REPORTING_STATUS_ATTR

    class ServerCommandDefs(BaseCommandDefs):
        set_absolute_location: Final = ZCLCommandDef(
            id=0x00,
            schema={
                "coordinate1": t.int16s,
                "coordinate2": t.int16s,
                "coordinate3": t.int16s,
                "power": t.int16s,
                "path_loss_exponent": t.uint16_t,
            },
            direction=False,
        )
        set_dev_config: Final = ZCLCommandDef(
            id=0x01,
            schema={
                "power": t.int16s,
                "path_loss_exponent": t.uint16_t,
                "calculation_period": t.uint16_t,
                "num_rssi_measurements": t.uint8_t,
                "reporting_period": t.uint16_t,
            },
            direction=False,
        )
        get_dev_config: Final = ZCLCommandDef(
            id=0x02, schema={"target_addr": t.EUI64}, direction=False
        )
        get_location_data: Final = ZCLCommandDef(
            id=0x03,
            schema={
                "packed": t.bitmap8,
                "num_responses": t.uint8_t,
                "target_addr": t.EUI64,
            },
            direction=False,
        )
        rssi_response: Final = ZCLCommandDef(
            id=0x04,
            schema={
                "replying_device": t.EUI64,
                "x": t.int16s,
                "y": t.int16s,
                "z": t.int16s,
                "rssi": t.int8s,
                "num_rssi_measurements": t.uint8_t,
            },
            direction=True,
        )
        send_pings: Final = ZCLCommandDef(
            id=0x05,
            schema={
                "target_addr": t.EUI64,
                "num_rssi_measurements": t.uint8_t,
                "calculation_period": t.uint16_t,
            },
            direction=False,
        )
        anchor_node_announce: Final = ZCLCommandDef(
            id=0x06,
            schema={
                "anchor_node_ieee_addr": t.EUI64,
                "x": t.int16s,
                "y": t.int16s,
                "z": t.int16s,
            },
            direction=False,
        )

    class ClientCommandDefs(BaseCommandDefs):
        dev_config_response: Final = ZCLCommandDef(
            id=0x00,
            schema={
                "status": foundation.Status,
                "power?": t.int16s,
                "path_loss_exponent?": t.uint16_t,
                "calculation_period?": t.uint16_t,
                "num_rssi_measurements?": t.uint8_t,
                "reporting_period?": t.uint16_t,
            },
            direction=True,
        )
        location_data_response: Final = ZCLCommandDef(
            id=0x01,
            schema={
                "status": foundation.Status,
                "location_type?": t.uint8_t,
                "coordinate1?": t.int16s,
                "coordinate2?": t.int16s,
                "coordinate3?": t.int16s,
                "power?": t.uint16_t,
                "path_loss_exponent?": t.uint8_t,
                "location_method?": t.uint8_t,
                "quality_measure?": t.uint8_t,
                "location_age?": t.uint16_t,
            },
            direction=True,
        )
        location_data_notification: Final = ZCLCommandDef(
            id=0x02, schema={}, direction=False
        )
        compact_location_data_notification: Final = ZCLCommandDef(
            id=0x03, schema={}, direction=False
        )
        rssi_ping: Final = ZCLCommandDef(
            id=0x04, schema={"location_type": t.uint8_t}, direction=False
        )
        rssi_req: Final = ZCLCommandDef(id=0x05, schema={}, direction=False)
        report_rssi_measurements: Final = ZCLCommandDef(
            id=0x06,
            schema={
                "measuring_device": t.EUI64,
                "neighbors": t.LVList[NeighborInfo],
            },
            direction=False,
        )
        request_own_location: Final = ZCLCommandDef(
            id=0x07, schema={"ieee_of_blind_node": t.EUI64}, direction=False
        )


class Reliability(t.enum8):
    No_fault_detected = 0
    No_sensor = 1
    Over_range = 2
    Under_range = 3
    Open_loop = 4
    Shorted_loop = 5
    No_output = 6
    Unreliable_other = 7
    Process_error = 8
    Multi_state_fault = 9
    Configuration_error = 10


class AnalogInput(Cluster):
    Reliability: Final = Reliability

    cluster_id: Final[t.uint16_t] = 0x000C
    ep_attribute: Final = "analog_input"

    class AttributeDefs(BaseAttributeDefs):
        description: Final = ZCLAttributeDef(
            id=0x001C, type=t.CharacterString, access="r*w"
        )
        max_present_value: Final = ZCLAttributeDef(
            id=0x0041, type=t.Single, access="r*w"
        )
        min_present_value: Final = ZCLAttributeDef(
            id=0x0045, type=t.Single, access="r*w"
        )
        out_of_service: Final = ZCLAttributeDef(
            id=0x0051, type=t.Bool, access="r*w", mandatory=True
        )
        present_value: Final = ZCLAttributeDef(
            id=0x0055, type=t.Single, access="rwp", mandatory=True
        )
        reliability: Final = ZCLAttributeDef(id=0x0067, type=Reliability, access="r*w")
        resolution: Final = ZCLAttributeDef(id=0x006A, type=t.Single, access="r*w")
        status_flags: Final = ZCLAttributeDef(
            id=0x006F, type=t.bitmap8, access="rp", mandatory=True
        )
        engineering_units: Final = ZCLAttributeDef(
            id=0x0075, type=t.enum16, access="r*w"
        )
        application_type: Final = ZCLAttributeDef(
            id=0x0100, type=t.uint32_t, access="r"
        )
        cluster_revision: Final = foundation.ZCL_CLUSTER_REVISION_ATTR
        reporting_status: Final = foundation.ZCL_REPORTING_STATUS_ATTR


class AnalogOutput(Cluster):
    cluster_id: Final[t.uint16_t] = 0x000D
    ep_attribute: Final = "analog_output"

    class AttributeDefs(BaseAttributeDefs):
        description: Final = ZCLAttributeDef(
            id=0x001C, type=t.CharacterString, access="r*w"
        )
        max_present_value: Final = ZCLAttributeDef(
            id=0x0041, type=t.Single, access="r*w"
        )
        min_present_value: Final = ZCLAttributeDef(
            id=0x0045, type=t.Single, access="r*w"
        )
        out_of_service: Final = ZCLAttributeDef(
            id=0x0051, type=t.Bool, access="r*w", mandatory=True
        )
        present_value: Final = ZCLAttributeDef(
            id=0x0055, type=t.Single, access="rwp", mandatory=True
        )
        # 0x0057: ZCLAttributeDef('priority_array', type=TODO.array),  # Array of 16 structures of (boolean,
        # single precision)
        reliability: Final = ZCLAttributeDef(id=0x0067, type=t.enum8, access="r*w")
        relinquish_default: Final = ZCLAttributeDef(
            id=0x0068, type=t.Single, access="r*w"
        )
        resolution: Final = ZCLAttributeDef(id=0x006A, type=t.Single, access="r*w")
        status_flags: Final = ZCLAttributeDef(
            id=0x006F, type=t.bitmap8, access="rp", mandatory=True
        )
        engineering_units: Final = ZCLAttributeDef(
            id=0x0075, type=t.enum16, access="r*w"
        )
        application_type: Final = ZCLAttributeDef(
            id=0x0100, type=t.uint32_t, access="r"
        )
        cluster_revision: Final = foundation.ZCL_CLUSTER_REVISION_ATTR
        reporting_status: Final = foundation.ZCL_REPORTING_STATUS_ATTR


class AnalogValue(Cluster):
    cluster_id: Final[t.uint16_t] = 0x000E
    ep_attribute: Final = "analog_value"

    class AttributeDefs(BaseAttributeDefs):
        description: Final = ZCLAttributeDef(
            id=0x001C, type=t.CharacterString, access="r*w"
        )
        out_of_service: Final = ZCLAttributeDef(
            id=0x0051, type=t.Bool, access="r*w", mandatory=True
        )
        present_value: Final = ZCLAttributeDef(
            id=0x0055, type=t.Single, access="rw", mandatory=True
        )
        # 0x0057: ('priority_array', TODO.array),  # Array of 16 structures of (boolean,
        # single precision)
        reliability: Final = ZCLAttributeDef(id=0x0067, type=t.enum8, access="r*w")
        relinquish_default: Final = ZCLAttributeDef(
            id=0x0068, type=t.Single, access="r*w"
        )
        status_flags: Final = ZCLAttributeDef(
            id=0x006F, type=t.bitmap8, access="r", mandatory=True
        )
        engineering_units: Final = ZCLAttributeDef(
            id=0x0075, type=t.enum16, access="r*w"
        )
        application_type: Final = ZCLAttributeDef(
            id=0x0100, type=t.uint32_t, access="r"
        )
        cluster_revision: Final = foundation.ZCL_CLUSTER_REVISION_ATTR
        reporting_status: Final = foundation.ZCL_REPORTING_STATUS_ATTR


class BinaryInput(Cluster):
    cluster_id: Final[t.uint16_t] = 0x000F
    name: Final = "Binary Input (Basic)"
    ep_attribute: Final = "binary_input"

    class AttributeDefs(BaseAttributeDefs):
        active_text: Final = ZCLAttributeDef(
            id=0x0004, type=t.CharacterString, access="r*w"
        )
        description: Final = ZCLAttributeDef(
            id=0x001C, type=t.CharacterString, access="r*w"
        )
        inactive_text: Final = ZCLAttributeDef(
            id=0x002E, type=t.CharacterString, access="r*w"
        )
        out_of_service: Final = ZCLAttributeDef(
            id=0x0051, type=t.Bool, access="r*w", mandatory=True
        )
        polarity: Final = ZCLAttributeDef(id=0x0054, type=t.enum8, access="r")
        present_value: Final = ZCLAttributeDef(
            id=0x0055, type=t.Bool, access="r*w", mandatory=True
        )
        reliability: Final = ZCLAttributeDef(id=0x0067, type=t.enum8, access="r*w")
        status_flags: Final = ZCLAttributeDef(
            id=0x006F, type=t.bitmap8, access="r", mandatory=True
        )
        application_type: Final = ZCLAttributeDef(
            id=0x0100, type=t.uint32_t, access="r"
        )
        cluster_revision: Final = foundation.ZCL_CLUSTER_REVISION_ATTR
        reporting_status: Final = foundation.ZCL_REPORTING_STATUS_ATTR


class BinaryOutput(Cluster):
    cluster_id: Final[t.uint16_t] = 0x0010
    ep_attribute: Final = "binary_output"

    class AttributeDefs(BaseAttributeDefs):
        active_text: Final = ZCLAttributeDef(
            id=0x0004, type=t.CharacterString, access="r*w"
        )
        description: Final = ZCLAttributeDef(
            id=0x001C, type=t.CharacterString, access="r*w"
        )
        inactive_text: Final = ZCLAttributeDef(
            id=0x002E, type=t.CharacterString, access="r*w"
        )
        minimum_off_time: Final = ZCLAttributeDef(
            id=0x0042, type=t.uint32_t, access="r*w"
        )
        minimum_on_time: Final = ZCLAttributeDef(
            id=0x0043, type=t.uint32_t, access="r*w"
        )
        out_of_service: Final = ZCLAttributeDef(
            id=0x0051, type=t.Bool, access="r*w", mandatory=True
        )
        polarity: Final = ZCLAttributeDef(id=0x0054, type=t.enum8, access="r")
        present_value: Final = ZCLAttributeDef(
            id=0x0055, type=t.Bool, access="r*w", mandatory=True
        )
        # 0x0057: ('priority_array', TODO.array),  # Array of 16 structures of (boolean,
        # single precision)
        reliability: Final = ZCLAttributeDef(id=0x0067, type=t.enum8, access="r*w")
        relinquish_default: Final = ZCLAttributeDef(
            id=0x0068, type=t.Bool, access="r*w"
        )
        resolution: Final = ZCLAttributeDef(
            id=0x006A, type=t.Single, access="r"
        )  # Does not seem to be in binary_output
        status_flags: Final = ZCLAttributeDef(
            id=0x006F, type=t.bitmap8, access="r", mandatory=True
        )
        engineering_units: Final = ZCLAttributeDef(
            id=0x0075, type=t.enum16, access="r"
        )  # Does not seem to be in binary_output
        application_type: Final = ZCLAttributeDef(
            id=0x0100, type=t.uint32_t, access="r"
        )
        cluster_revision: Final = foundation.ZCL_CLUSTER_REVISION_ATTR
        reporting_status: Final = foundation.ZCL_REPORTING_STATUS_ATTR


class BinaryValue(Cluster):
    cluster_id: Final[t.uint16_t] = 0x0011
    ep_attribute: Final = "binary_value"

    class AttributeDefs(BaseAttributeDefs):
        active_text: Final = ZCLAttributeDef(
            id=0x0004, type=t.CharacterString, access="r*w"
        )
        description: Final = ZCLAttributeDef(
            id=0x001C, type=t.CharacterString, access="r*w"
        )
        inactive_text: Final = ZCLAttributeDef(
            id=0x002E, type=t.CharacterString, access="r*w"
        )
        minimum_off_time: Final = ZCLAttributeDef(
            id=0x0042, type=t.uint32_t, access="r*w"
        )
        minimum_on_time: Final = ZCLAttributeDef(
            id=0x0043, type=t.uint32_t, access="r*w"
        )
        out_of_service: Final = ZCLAttributeDef(
            id=0x0051, type=t.Bool, access="r*w", mandatory=True
        )
        present_value: Final = ZCLAttributeDef(
            id=0x0055, type=t.Single, access="r*w", mandatory=True
        )
        # 0x0057: ZCLAttributeDef('priority_array', type=TODO.array),  # Array of 16 structures of (boolean,
        # single precision)
        reliability: Final = ZCLAttributeDef(id=0x0067, type=t.enum8, access="r*w")
        relinquish_default: Final = ZCLAttributeDef(
            id=0x0068, type=t.Single, access="r*w"
        )
        status_flags: Final = ZCLAttributeDef(
            id=0x006F, type=t.bitmap8, access="r", mandatory=True
        )
        application_type: Final = ZCLAttributeDef(
            id=0x0100, type=t.uint32_t, access="r"
        )
        cluster_revision: Final = foundation.ZCL_CLUSTER_REVISION_ATTR
        reporting_status: Final = foundation.ZCL_REPORTING_STATUS_ATTR


class MultistateInput(Cluster):
    cluster_id: Final[t.uint16_t] = 0x0012
    ep_attribute: Final = "multistate_input"

    class AttributeDefs(BaseAttributeDefs):
        state_text: Final = ZCLAttributeDef(
            id=0x000E, type=t.List[t.CharacterString], access="r*w"
        )
        description: Final = ZCLAttributeDef(
            id=0x001C, type=t.CharacterString, access="r*w"
        )
        number_of_states: Final = ZCLAttributeDef(
            id=0x004A, type=t.uint16_t, access="r*w"
        )
        out_of_service: Final = ZCLAttributeDef(
            id=0x0051, type=t.Bool, access="r*w", mandatory=True
        )
        present_value: Final = ZCLAttributeDef(
            id=0x0055, type=t.Single, access="r*w", mandatory=True
        )
        # 0x0057: ('priority_array', TODO.array),  # Array of 16 structures of (boolean,
        # single precision)
        reliability: Final = ZCLAttributeDef(id=0x0067, type=t.enum8, access="r*w")
        status_flags: Final = ZCLAttributeDef(
            id=0x006F, type=t.bitmap8, access="r", mandatory=True
        )
        application_type: Final = ZCLAttributeDef(
            id=0x0100, type=t.uint32_t, access="r"
        )
        cluster_revision: Final = foundation.ZCL_CLUSTER_REVISION_ATTR
        reporting_status: Final = foundation.ZCL_REPORTING_STATUS_ATTR


class MultistateOutput(Cluster):
    cluster_id: Final[t.uint16_t] = 0x0013
    ep_attribute: Final = "multistate_output"

    class AttributeDefs(BaseAttributeDefs):
        state_text: Final = ZCLAttributeDef(
            id=0x000E, type=t.List[t.CharacterString], access="r*w"
        )
        description: Final = ZCLAttributeDef(
            id=0x001C, type=t.CharacterString, access="r*w"
        )
        number_of_states: Final = ZCLAttributeDef(
            id=0x004A, type=t.uint16_t, access="r*w", mandatory=True
        )
        out_of_service: Final = ZCLAttributeDef(
            id=0x0051, type=t.Bool, access="r*w", mandatory=True
        )
        present_value: Final = ZCLAttributeDef(
            id=0x0055, type=t.Single, access="r*w", mandatory=True
        )
        # 0x0057: ZCLAttributeDef('priority_array', type=TODO.array),  # Array of 16 structures of (boolean,
        # single precision)
        reliability: Final = ZCLAttributeDef(id=0x0067, type=t.enum8, access="r*w")
        relinquish_default: Final = ZCLAttributeDef(
            id=0x0068, type=t.Single, access="r*w"
        )
        status_flags: Final = ZCLAttributeDef(
            id=0x006F, type=t.bitmap8, access="r", mandatory=True
        )
        application_type: Final = ZCLAttributeDef(
            id=0x0100, type=t.uint32_t, access="r"
        )
        cluster_revision: Final = foundation.ZCL_CLUSTER_REVISION_ATTR
        reporting_status: Final = foundation.ZCL_REPORTING_STATUS_ATTR


class MultistateValue(Cluster):
    cluster_id: Final[t.uint16_t] = 0x0014
    ep_attribute: Final = "multistate_value"

    class AttributeDefs(BaseAttributeDefs):
        state_text: Final = ZCLAttributeDef(
            id=0x000E, type=t.List[t.CharacterString], access="r*w"
        )
        description: Final = ZCLAttributeDef(
            id=0x001C, type=t.CharacterString, access="r*w"
        )
        number_of_states: Final = ZCLAttributeDef(
            id=0x004A, type=t.uint16_t, access="r*w", mandatory=True
        )
        out_of_service: Final = ZCLAttributeDef(
            id=0x0051, type=t.Bool, access="r*w", mandatory=True
        )
        present_value: Final = ZCLAttributeDef(
            id=0x0055, type=t.Single, access="r*w", mandatory=True
        )
        # 0x0057: ZCLAttributeDef('priority_array', type=TODO.array),  # Array of 16 structures of (boolean,
        # single precision)
        reliability: Final = ZCLAttributeDef(id=0x0067, type=t.enum8, access="r*w")
        relinquish_default: Final = ZCLAttributeDef(
            id=0x0068, type=t.Single, access="r*w"
        )
        status_flags: Final = ZCLAttributeDef(
            id=0x006F, type=t.bitmap8, access="r", mandatory=True
        )
        application_type: Final = ZCLAttributeDef(
            id=0x0100, type=t.uint32_t, access="r"
        )
        cluster_revision: Final = foundation.ZCL_CLUSTER_REVISION_ATTR
        reporting_status: Final = foundation.ZCL_REPORTING_STATUS_ATTR


class StartupControl(t.enum8):
    Part_of_network = 0x00
    Form_network = 0x01
    Rejoin_network = 0x02
    Start_from_scratch = 0x03


class NetworkKeyType(t.enum8):
    Standard = 0x01


class Commissioning(Cluster):
    """Attributes and commands for commissioning and
    managing a ZigBee device.
    """

    StartupControl: Final = StartupControl
    NetworkKeyType: Final = NetworkKeyType

    cluster_id: Final[t.uint16_t] = 0x0015
    ep_attribute: Final = "commissioning"

    class AttributeDefs(BaseAttributeDefs):
        # Startup Parameters
        short_address: Final = ZCLAttributeDef(
            id=0x0000, type=t.uint16_t, access="rw", mandatory=True
        )
        extended_pan_id: Final = ZCLAttributeDef(
            id=0x0001, type=t.EUI64, access="rw", mandatory=True
        )
        pan_id: Final = ZCLAttributeDef(
            id=0x0002, type=t.uint16_t, access="rw", mandatory=True
        )
        channel_mask: Final = ZCLAttributeDef(
            id=0x0003, type=t.Channels, access="rw", mandatory=True
        )
        protocol_version: Final = ZCLAttributeDef(
            id=0x0004, type=t.uint8_t, access="rw", mandatory=True
        )
        stack_profile: Final = ZCLAttributeDef(
            id=0x0005, type=t.uint8_t, access="rw", mandatory=True
        )
        startup_control: Final = ZCLAttributeDef(
            id=0x0006, type=StartupControl, access="rw", mandatory=True
        )
        trust_center_address: Final = ZCLAttributeDef(
            id=0x0010, type=t.EUI64, access="rw", mandatory=True
        )
        trust_center_master_key: Final = ZCLAttributeDef(
            id=0x0011, type=t.KeyData, access="rw"
        )
        network_key: Final = ZCLAttributeDef(
            id=0x0012, type=t.KeyData, access="rw", mandatory=True
        )
        use_insecure_join: Final = ZCLAttributeDef(
            id=0x0013, type=t.Bool, access="rw", mandatory=True
        )
        preconfigured_link_key: Final = ZCLAttributeDef(
            id=0x0014, type=t.KeyData, access="rw", mandatory=True
        )
        network_key_seq_num: Final = ZCLAttributeDef(
            id=0x0015, type=t.uint8_t, access="rw", mandatory=True
        )
        network_key_type: Final = ZCLAttributeDef(
            id=0x0016, type=NetworkKeyType, access="rw", mandatory=True
        )
        network_manager_address: Final = ZCLAttributeDef(
            id=0x0017, type=t.uint16_t, access="rw", mandatory=True
        )
        # Join Parameters
        scan_attempts: Final = ZCLAttributeDef(id=0x0020, type=t.uint8_t, access="rw")
        time_between_scans: Final = ZCLAttributeDef(
            id=0x0021, type=t.uint16_t, access="rw"
        )
        rejoin_interval: Final = ZCLAttributeDef(
            id=0x0022, type=t.uint16_t, access="rw"
        )
        max_rejoin_interval: Final = ZCLAttributeDef(
            id=0x0023, type=t.uint16_t, access="rw"
        )
        # End Device Parameters
        indirect_poll_rate: Final = ZCLAttributeDef(
            id=0x0030, type=t.uint16_t, access="rw"
        )
        parent_retry_threshold: Final = ZCLAttributeDef(
            id=0x0031, type=t.uint8_t, access="r"
        )
        # Concentrator Parameters
        concentrator_flag: Final = ZCLAttributeDef(id=0x0040, type=t.Bool, access="rw")
        concentrator_radius: Final = ZCLAttributeDef(
            id=0x0041, type=t.uint8_t, access="rw"
        )
        concentrator_discovery_time: Final = ZCLAttributeDef(
            id=0x0042, type=t.uint8_t, access="rw"
        )
        cluster_revision: Final = foundation.ZCL_CLUSTER_REVISION_ATTR
        reporting_status: Final = foundation.ZCL_REPORTING_STATUS_ATTR

    class ServerCommandDefs(BaseCommandDefs):
        restart_device: Final = ZCLCommandDef(
            id=0x00,
            schema={"options": t.bitmap8, "delay": t.uint8_t, "jitter": t.uint8_t},
            direction=False,
        )
        save_startup_parameters: Final = ZCLCommandDef(
            id=0x01,
            schema={"options": t.bitmap8, "index": t.uint8_t},
            direction=False,
        )
        restore_startup_parameters: Final = ZCLCommandDef(
            id=0x02,
            schema={"options": t.bitmap8, "index": t.uint8_t},
            direction=False,
        )
        reset_startup_parameters: Final = ZCLCommandDef(
            id=0x03,
            schema={"options": t.bitmap8, "index": t.uint8_t},
            direction=False,
        )

    class ClientCommandDefs(BaseCommandDefs):
        restart_device_response: Final = ZCLCommandDef(
            id=0x00, schema={"status": foundation.Status}, direction=True
        )
        save_startup_params_response: Final = ZCLCommandDef(
            id=0x01, schema={"status": foundation.Status}, direction=True
        )
        restore_startup_params_response: Final = ZCLCommandDef(
            id=0x02, schema={"status": foundation.Status}, direction=True
        )
        reset_startup_params_response: Final = ZCLCommandDef(
            id=0x03, schema={"status": foundation.Status}, direction=True
        )


class Partition(Cluster):
    cluster_id: Final[t.uint16_t] = 0x0016
    ep_attribute: Final = "partition"

    class AttributeDefs(BaseAttributeDefs):
        maximum_incoming_transfer_size: Final = ZCLAttributeDef(
            id=0x0000,
            type=t.uint16_t,
            access="r",
            mandatory=True,
        )
        maximum_outgoing_transfer_size: Final = ZCLAttributeDef(
            id=0x0001,
            type=t.uint16_t,
            access="r",
            mandatory=True,
        )
        partitioned_frame_size: Final = ZCLAttributeDef(
            id=0x0002, type=t.uint8_t, access="rw", mandatory=True
        )
        large_frame_size: Final = ZCLAttributeDef(
            id=0x0003, type=t.uint16_t, access="rw", mandatory=True
        )
        number_of_ack_frame: Final = ZCLAttributeDef(
            id=0x0004, type=t.uint8_t, access="rw", mandatory=True
        )
        nack_timeout: Final = ZCLAttributeDef(
            id=0x0005, type=t.uint16_t, access="r", mandatory=True
        )
        interframe_delay: Final = ZCLAttributeDef(
            id=0x0006, type=t.uint8_t, access="rw", mandatory=True
        )
        number_of_send_retries: Final = ZCLAttributeDef(
            id=0x0007, type=t.uint8_t, access="r", mandatory=True
        )
        sender_timeout: Final = ZCLAttributeDef(
            id=0x0008, type=t.uint16_t, access="r", mandatory=True
        )
        receiver_timeout: Final = ZCLAttributeDef(
            id=0x0009, type=t.uint16_t, access="r", mandatory=True
        )
        cluster_revision: Final = foundation.ZCL_CLUSTER_REVISION_ATTR
        reporting_status: Final = foundation.ZCL_REPORTING_STATUS_ATTR


class ImageUpgradeStatus(t.enum8):
    Normal = 0x00
    Download_in_progress = 0x01
    Download_complete = 0x02
    Waiting_to_upgrade = 0x03
    Count_down = 0x04
    Wait_for_more = 0x05
    Waiting_to_Upgrade_via_External_Event = 0x06


class UpgradeActivationPolicy(t.enum8):
    OTA_server_allowed = 0x00
    Out_of_band_allowed = 0x01


class UpgradeTimeoutPolicy(t.enum8):
    Apply_after_timeout = 0x00
    Do_not_apply_after_timeout = 0x01


class ImageNotifyCommand(foundation.CommandSchema):
    class PayloadType(t.enum8):
        QueryJitter = 0x00
        QueryJitter_ManufacturerCode = 0x01
        QueryJitter_ManufacturerCode_ImageType = 0x02
        QueryJitter_ManufacturerCode_ImageType_NewFileVersion = 0x03

    payload_type: None = t.StructField(type=PayloadType)
    query_jitter: t.uint8_t
    manufacturer_code: t.uint16_t = t.StructField(
        requires=(
            lambda s: s.payload_type >= s.PayloadType.QueryJitter_ManufacturerCode
        )
    )
    image_type: t.uint16_t = t.StructField(
        requires=(
            lambda s: s.payload_type
            >= s.PayloadType.QueryJitter_ManufacturerCode_ImageType
        )
    )
    new_file_version: t.uint32_t = t.StructField(
        requires=(
            lambda s: s.payload_type
            >= s.PayloadType.QueryJitter_ManufacturerCode_ImageType_NewFileVersion
        )
    )


class QueryNextImageCommand(foundation.CommandSchema):
    class FieldControl(t.bitmap8):
        HardwareVersion = 0b00000001

    field_control: None = t.StructField(type=FieldControl)
    manufacturer_code: t.uint16_t
    image_type: t.uint16_t
    current_file_version: t.uint32_t
    hardware_version: t.uint16_t = t.StructField(
        requires=(lambda s: s.field_control & s.FieldControl.HardwareVersion)
    )


class ImageBlockCommand(foundation.CommandSchema):
    class FieldControl(t.bitmap8):
        RequestNodeAddr = 0b00000001
        MinimumBlockPeriod = 0b00000010

    field_control: None = t.StructField(type=FieldControl)
    manufacturer_code: t.uint16_t
    image_type: t.uint16_t
    file_version: t.uint32_t
    file_offset: t.uint32_t
    maximum_data_size: t.uint8_t
    request_node_addr: t.EUI64 = t.StructField(
        requires=(lambda s: s.field_control & s.FieldControl.RequestNodeAddr)
    )
    minimum_block_period: t.uint16_t = t.StructField(
        requires=(lambda s: s.field_control & s.FieldControl.MinimumBlockPeriod)
    )


class ImagePageCommand(foundation.CommandSchema):
    class FieldControl(t.bitmap8):
        RequestNodeAddr = 0b00000001

    field_control: None = t.StructField(type=FieldControl)
    manufacturer_code: t.uint16_t
    image_type: t.uint16_t
    file_version: t.uint32_t
    file_offset: t.uint32_t
    maximum_data_size: t.uint8_t
    page_size: t.uint16_t
    response_spacing: t.uint16_t
    request_node_addr: t.EUI64 = t.StructField(
        requires=lambda s: s.field_control & s.FieldControl.RequestNodeAddr
    )


class ImageBlockResponseCommand(foundation.CommandSchema):
    # All responses contain at least a status
    status: foundation.Status

    # Payload with `SUCCESS` status
    manufacturer_code: t.uint16_t = t.StructField(
        requires=lambda s: s.status == foundation.Status.SUCCESS
    )
    image_type: t.uint16_t = t.StructField(
        requires=lambda s: s.status == foundation.Status.SUCCESS
    )
    file_version: t.uint32_t = t.StructField(
        requires=lambda s: s.status == foundation.Status.SUCCESS
    )
    file_offset: t.uint32_t = t.StructField(
        requires=lambda s: s.status == foundation.Status.SUCCESS
    )
    image_data: t.LVBytes = t.StructField(
        requires=lambda s: s.status == foundation.Status.SUCCESS
    )

    # Payload with `WAIT_FOR_DATA` status
    current_time: t.UTCTime = t.StructField(
        requires=lambda s: s.status == foundation.Status.WAIT_FOR_DATA
    )
    request_time: t.UTCTime = t.StructField(
        requires=lambda s: s.status == foundation.Status.WAIT_FOR_DATA
    )
    minimum_block_period: t.uint16_t = t.StructField(
        requires=lambda s: s.status == foundation.Status.WAIT_FOR_DATA
    )


class Ota(Cluster):
    ImageUpgradeStatus: Final = ImageUpgradeStatus
    UpgradeActivationPolicy: Final = UpgradeActivationPolicy
    UpgradeTimeoutPolicy: Final = UpgradeTimeoutPolicy
    ImageNotifyCommand: Final = ImageNotifyCommand
    QueryNextImageCommand: Final = QueryNextImageCommand
    ImageBlockCommand: Final = ImageBlockCommand
    ImagePageCommand: Final = ImagePageCommand
    ImageBlockResponseCommand: Final = ImageBlockResponseCommand

    cluster_id: Final[t.uint16_t] = 0x0019
    ep_attribute: Final = "ota"

    class AttributeDefs(BaseAttributeDefs):
        upgrade_server_id: Final = ZCLAttributeDef(
            id=0x0000, type=t.EUI64, access="r", mandatory=True
        )
        file_offset: Final = ZCLAttributeDef(id=0x0001, type=t.uint32_t, access="r")
        current_file_version: Final = ZCLAttributeDef(
            id=0x0002, type=t.uint32_t, access="r"
        )
        current_zigbee_stack_version: Final = ZCLAttributeDef(
            id=0x0003, type=t.uint16_t, access="r"
        )
        downloaded_file_version: Final = ZCLAttributeDef(
            id=0x0004, type=t.uint32_t, access="r"
        )
        downloaded_zigbee_stack_version: Final = ZCLAttributeDef(
            id=0x0005, type=t.uint16_t, access="r"
        )
        image_upgrade_status: Final = ZCLAttributeDef(
            id=0x0006, type=ImageUpgradeStatus, access="r", mandatory=True
        )
        manufacturer_id: Final = ZCLAttributeDef(id=0x0007, type=t.uint16_t, access="r")
        image_type_id: Final = ZCLAttributeDef(id=0x0008, type=t.uint16_t, access="r")
        minimum_block_req_delay: Final = ZCLAttributeDef(
            id=0x0009, type=t.uint16_t, access="r"
        )
        image_stamp: Final = ZCLAttributeDef(id=0x000A, type=t.uint32_t, access="r")
        upgrade_activation_policy: Final = ZCLAttributeDef(
            id=0x000B, type=UpgradeActivationPolicy, access="r"
        )
        upgrade_timeout_policy: Final = ZCLAttributeDef(
            id=0x000C, type=UpgradeTimeoutPolicy, access="r"
        )
        cluster_revision: Final = foundation.ZCL_CLUSTER_REVISION_ATTR
        reporting_status: Final = foundation.ZCL_REPORTING_STATUS_ATTR

    class ServerCommandDefs(BaseCommandDefs):
        query_next_image: Final = ZCLCommandDef(
            id=0x01, schema=QueryNextImageCommand, direction=False
        )
        image_block: Final = ZCLCommandDef(
            id=0x03, schema=ImageBlockCommand, direction=False
        )
        image_page: Final = ZCLCommandDef(
            id=0x04, schema=ImagePageCommand, direction=False
        )
        upgrade_end: Final = ZCLCommandDef(
            id=0x06,
            schema={
                "status": foundation.Status,
                "manufacturer_code": t.uint16_t,
                "image_type": t.uint16_t,
                "file_version": t.uint32_t,
            },
            direction=False,
        )
        query_specific_file: Final = ZCLCommandDef(
            id=0x08,
            schema={
                "request_node_addr": t.EUI64,
                "manufacturer_code": t.uint16_t,
                "image_type": t.uint16_t,
                "file_version": t.uint32_t,
                "current_zigbee_stack_version": t.uint16_t,
            },
            direction=False,
        )

    class ClientCommandDefs(BaseCommandDefs):
        image_notify: Final = ZCLCommandDef(
            id=0x00, schema=ImageNotifyCommand, direction=False
        )
        query_next_image_response: Final = ZCLCommandDef(
            id=0x02,
            schema={
                "status": foundation.Status,
                "manufacturer_code?": t.uint16_t,
                "image_type?": t.uint16_t,
                "file_version?": t.uint32_t,
                "image_size?": t.uint32_t,
            },
            direction=True,
        )
        image_block_response: Final = ZCLCommandDef(
            id=0x05,
            schema=ImageBlockResponseCommand,
            direction=True,
        )
        upgrade_end_response: Final = ZCLCommandDef(
            id=0x07,
            schema={
                "manufacturer_code": t.uint16_t,
                "image_type": t.uint16_t,
                "file_version": t.uint32_t,
                "current_time": t.UTCTime,
                "upgrade_time": t.UTCTime,
            },
            direction=True,
        )
        query_specific_file_response: Final = ZCLCommandDef(
            id=0x09,
            schema={
                "status": foundation.Status,
                "manufacturer_code?": t.uint16_t,
                "image_type?": t.uint16_t,
                "file_version?": t.uint32_t,
                "image_size?": t.uint32_t,
            },
            direction=True,
        )

    def handle_cluster_request(
        self,
        hdr: foundation.ZCLHeader,
        args: list[Any],
        *,
        dst_addressing: AddressingMode | None = None,
    ):
        # We don't want the cluster to do anything here because it would interfere with
        # the OTA manager
        device = self.endpoint.device
        if device.ota_in_progress:
            return

        if (
            hdr.direction == foundation.Direction.Client_to_Server
            and hdr.command_id == self.ServerCommandDefs.query_next_image.id
        ):
            self.create_catching_task(
                self._handle_query_next_image(hdr, args),
            )
        elif (
            hdr.direction == foundation.Direction.Client_to_Server
            and hdr.command_id == self.ServerCommandDefs.image_block.id
        ):
            self.create_catching_task(
                self._handle_image_block_req(hdr, args),
            )

    async def _handle_query_next_image(self, hdr, cmd):
        # Always send no image available response so that the device stops asking
        await self.query_next_image_response(
            foundation.Status.NO_IMAGE_AVAILABLE, tsn=hdr.tsn
        )

        device = self.endpoint.device
        img = await device.application.ota.get_ota_image(device, cmd)

        if img is None:
            self.debug("No OTA image is available")
            return

        # send an event to listener(s) to let them know that an image is available
        device.listener_event(
            "device_ota_update_available",
            img,
            cmd.current_file_version,
        )

    async def _handle_image_block_req(self, hdr, cmd):
        # Abort any running firmware update (i.e. the integration is reloaded midway)
        await self.image_block_response(foundation.Status.ABORT, tsn=hdr.tsn)


class ScheduleRecord(t.Struct):
    phase_id: t.uint8_t
    scheduled_time: t.uint16_t


class PowerProfilePhase(t.Struct):
    energy_phase_id: t.uint8_t
    macro_phase_id: t.uint8_t
    expected_duration: t.uint16_t
    peak_power: t.uint16_t
    energy: t.uint16_t


class PowerProfileType(t.Struct):
    power_profile_id: t.uint8_t
    energy_phase_id: t.uint8_t
    power_profile_remote_control: t.Bool
    power_profile_state: t.uint8_t


class PowerProfile(Cluster):
    ScheduleRecord: Final = ScheduleRecord
    PowerProfilePhase: Final = PowerProfilePhase
    PowerProfile: Final = PowerProfileType

    cluster_id: Final[t.uint16_t] = 0x001A
    ep_attribute: Final = "power_profile"

    class AttributeDefs(BaseAttributeDefs):
        total_profile_num: Final = ZCLAttributeDef(
            id=0x0000, type=t.uint8_t, access="r", mandatory=True
        )
        multiple_scheduling: Final = ZCLAttributeDef(
            id=0x0001, type=t.Bool, access="r", mandatory=True
        )
        energy_formatting: Final = ZCLAttributeDef(
            id=0x0002, type=t.bitmap8, access="r", mandatory=True
        )
        energy_remote: Final = ZCLAttributeDef(
            id=0x0003, type=t.Bool, access="r", mandatory=True
        )
        schedule_mode: Final = ZCLAttributeDef(
            id=0x0004, type=t.bitmap8, access="rwp", mandatory=True
        )
        cluster_revision: Final = foundation.ZCL_CLUSTER_REVISION_ATTR
        reporting_status: Final = foundation.ZCL_REPORTING_STATUS_ATTR

    class ServerCommandDefs(BaseCommandDefs):
        power_profile_request: Final = ZCLCommandDef(
            id=0x00, schema={"power_profile_id": t.uint8_t}, direction=False
        )
        power_profile_state_request: Final = ZCLCommandDef(
            id=0x01, schema={}, direction=False
        )
        get_power_profile_price_response: Final = ZCLCommandDef(
            id=0x02,
            schema={
                "power_profile_id": t.uint8_t,
                "currency": t.uint16_t,
                "price": t.uint32_t,
                "price_trailing_digit": t.uint8_t,
            },
            direction=True,
        )
        get_overall_schedule_price_response: Final = ZCLCommandDef(
            id=0x03,
            schema={
                "currency": t.uint16_t,
                "price": t.uint32_t,
                "price_trailing_digit": t.uint8_t,
            },
            direction=True,
        )
        energy_phases_schedule_notification: Final = ZCLCommandDef(
            id=0x04,
            schema={
                "power_profile_id": t.uint8_t,
                "scheduled_phases": t.LVList[ScheduleRecord],
            },
            direction=False,
        )
        energy_phases_schedule_response: Final = ZCLCommandDef(
            id=0x05,
            schema={
                "power_profile_id": t.uint8_t,
                "scheduled_phases": t.LVList[ScheduleRecord],
            },
            direction=True,
        )
        power_profile_schedule_constraints_request: Final = ZCLCommandDef(
            id=0x06,
            schema={"power_profile_id": t.uint8_t},
            direction=False,
        )
        energy_phases_schedule_state_request: Final = ZCLCommandDef(
            id=0x07,
            schema={"power_profile_id": t.uint8_t},
            direction=False,
        )
        get_power_profile_price_extended_response: Final = ZCLCommandDef(
            id=0x08,
            schema={
                "power_profile_id": t.uint8_t,
                "currency": t.uint16_t,
                "price": t.uint32_t,
                "price_trailing_digit": t.uint8_t,
            },
            direction=True,
        )

    class ClientCommandDefs(BaseCommandDefs):
        power_profile_notification: Final = ZCLCommandDef(
            id=0x00,
            schema={
                "total_profile_num": t.uint8_t,
                "power_profile_id": t.uint8_t,
                "transfer_phases": t.LVList[PowerProfilePhase],
            },
            direction=False,
        )
        power_profile_response: Final = ZCLCommandDef(
            id=0x01,
            schema={
                "total_profile_num": t.uint8_t,
                "power_profile_id": t.uint8_t,
                "transfer_phases": t.LVList[PowerProfilePhase],
            },
            direction=True,
        )
        power_profile_state_response: Final = ZCLCommandDef(
            id=0x02,
            schema={"power_profiles": t.LVList[PowerProfileType]},
            direction=True,
        )
        get_power_profile_price: Final = ZCLCommandDef(
            id=0x03, schema={"power_profile_id": t.uint8_t}, direction=False
        )
        power_profile_state_notification: Final = ZCLCommandDef(
            id=0x04,
            schema={"power_profiles": t.LVList[PowerProfileType]},
            direction=False,
        )
        get_overall_schedule_price: Final = ZCLCommandDef(
            id=0x05, schema={}, direction=False
        )
        energy_phases_schedule_request: Final = ZCLCommandDef(
            id=0x06,
            schema={"power_profile_id": t.uint8_t},
            direction=False,
        )
        energy_phases_schedule_state_response: Final = ZCLCommandDef(
            id=0x07,
            schema={
                "power_profile_id": t.uint8_t,
                "num_scheduled_energy_phases": t.uint8_t,
            },
            direction=True,
        )
        energy_phases_schedule_state_notification: Final = ZCLCommandDef(
            id=0x08,
            schema={
                "power_profile_id": t.uint8_t,
                "num_scheduled_energy_phases": t.uint8_t,
            },
            direction=False,
        )
        power_profile_schedule_constraints_notification: Final = ZCLCommandDef(
            id=0x09,
            schema={
                "power_profile_id": t.uint8_t,
                "start_after": t.uint16_t,
                "stop_before": t.uint16_t,
            },
            direction=False,
        )
        power_profile_schedule_constraints_response: Final = ZCLCommandDef(
            id=0x0A,
            schema={
                "power_profile_id": t.uint8_t,
                "start_after": t.uint16_t,
                "stop_before": t.uint16_t,
            },
            direction=True,
        )
        get_power_profile_price_extended: Final = ZCLCommandDef(
            id=0x0B,
            schema={
                "options": t.bitmap8,
                "power_profile_id": t.uint8_t,
                "power_profile_start_time?": t.uint16_t,
            },
            direction=False,
        )


class ApplianceControl(Cluster):
    cluster_id: Final[t.uint16_t] = 0x001B
    ep_attribute: Final = "appliance_control"

    class AttributeDefs(BaseAttributeDefs):
        start_time: Final = ZCLAttributeDef(
            id=0x0000, type=t.uint16_t, access="rp", mandatory=True
        )
        finish_time: Final = ZCLAttributeDef(
            id=0x0001, type=t.uint16_t, access="rp", mandatory=True
        )
        remaining_time: Final = ZCLAttributeDef(id=0x0002, type=t.uint16_t, access="rp")
        cluster_revision: Final = foundation.ZCL_CLUSTER_REVISION_ATTR
        reporting_status: Final = foundation.ZCL_REPORTING_STATUS_ATTR


class PollControl(Cluster):
    cluster_id: Final[t.uint16_t] = 0x0020
    name: Final = "Poll Control"
    ep_attribute: Final = "poll_control"

    class AttributeDefs(BaseAttributeDefs):
        checkin_interval: Final = ZCLAttributeDef(
            id=0x0000, type=t.uint32_t, access="rw", mandatory=True
        )
        long_poll_interval: Final = ZCLAttributeDef(
            id=0x0001, type=t.uint32_t, access="r", mandatory=True
        )
        short_poll_interval: Final = ZCLAttributeDef(
            id=0x0002, type=t.uint16_t, access="r", mandatory=True
        )
        fast_poll_timeout: Final = ZCLAttributeDef(
            id=0x0003, type=t.uint16_t, access="rw", mandatory=True
        )
        checkin_interval_min: Final = ZCLAttributeDef(
            id=0x0004, type=t.uint32_t, access="r"
        )
        long_poll_interval_min: Final = ZCLAttributeDef(
            id=0x0005, type=t.uint32_t, access="r"
        )
        fast_poll_timeout_max: Final = ZCLAttributeDef(
            id=0x0006, type=t.uint16_t, access="r"
        )
        cluster_revision: Final = foundation.ZCL_CLUSTER_REVISION_ATTR
        reporting_status: Final = foundation.ZCL_REPORTING_STATUS_ATTR

    class ServerCommandDefs(BaseCommandDefs):
        checkin_response: Final = ZCLCommandDef(
            id=0x00,
            schema={"start_fast_polling": t.Bool, "fast_poll_timeout": t.uint16_t},
            direction=True,
        )
        fast_poll_stop: Final = ZCLCommandDef(id=0x01, schema={}, direction=False)
        set_long_poll_interval: Final = ZCLCommandDef(
            id=0x02, schema={"new_long_poll_interval": t.uint32_t}, direction=False
        )
        set_short_poll_interval: Final = ZCLCommandDef(
            id=0x03,
            schema={"new_short_poll_interval": t.uint16_t},
            direction=False,
        )

    class ClientCommandDefs(BaseCommandDefs):
        checkin: Final = ZCLCommandDef(id=0x0000, schema={}, direction=False)


<<<<<<< HEAD
=======
class GreenPowerProxy(Cluster):
    cluster_id: Final[t.uint16_t] = 0x0021
    ep_attribute: Final = "green_power"


>>>>>>> 3d1b60c9
class KeepAlive(Cluster):
    """Keep Alive cluster definition."""

    cluster_id: Final[t.uint16_t] = 0x0025
    ep_attribute: Final = "keep_alive"

    class AttributeDefs(BaseAttributeDefs):
        """Keep Alive cluster attributes."""

        tc_keep_alive_base: Final = ZCLAttributeDef(
            id=0x0000, type=t.uint8_t, access="r", mandatory=True
        )
        tc_keep_alive_jitter: Final = ZCLAttributeDef(
            id=0x0001, type=t.uint16_t, access="r", mandatory=True
        )<|MERGE_RESOLUTION|>--- conflicted
+++ resolved
@@ -2473,14 +2473,6 @@
         checkin: Final = ZCLCommandDef(id=0x0000, schema={}, direction=False)
 
 
-<<<<<<< HEAD
-=======
-class GreenPowerProxy(Cluster):
-    cluster_id: Final[t.uint16_t] = 0x0021
-    ep_attribute: Final = "green_power"
-
-
->>>>>>> 3d1b60c9
 class KeepAlive(Cluster):
     """Keep Alive cluster definition."""
 
